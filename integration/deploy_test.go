/*
Copyright 2019 The Skaffold Authors

Licensed under the Apache License, Version 2.0 (the "License");
you may not use this file except in compliance with the License.
You may obtain a copy of the License at

    http://www.apache.org/licenses/LICENSE-2.0

Unless required by applicable law or agreed to in writing, software
distributed under the License is distributed on an "AS IS" BASIS,
WITHOUT WARRANTIES OR CONDITIONS OF ANY KIND, either express or implied.
See the License for the specific language governing permissions and
limitations under the License.
*/

package integration

import (
<<<<<<< HEAD
=======
	"encoding/json"
	"errors"
	"io"
	"io/ioutil"
	"os"
	"path/filepath"
>>>>>>> 22cfab75
	"strings"
	"testing"

	"github.com/GoogleContainerTools/skaffold/cmd/skaffold/app/flags"
	"github.com/GoogleContainerTools/skaffold/integration/skaffold"
	"github.com/GoogleContainerTools/skaffold/testutil"
)

func TestBuildDeploy(t *testing.T) {
	// TODO: This test shall pass once render v2 is completed.
	t.SkipNow()

	MarkIntegrationTest(t, NeedsGcp)

	ns, client := SetupNamespace(t)

	outputBytes := skaffold.Build("--quiet").InDir("examples/microservices").InNs(ns.Name).RunOrFailOutput(t)
	// Parse the Build Output
	buildArtifacts, err := flags.ParseBuildOutput(outputBytes)
	failNowIfError(t, err)
	if len(buildArtifacts.Builds) != 3 {
		t.Fatalf("expected 3 artifacts to be built, but found %d", len(buildArtifacts.Builds))
	}

	var webTag, appTag string
	for _, a := range buildArtifacts.Builds {
		if a.ImageName == "leeroy-web" {
			webTag = a.Tag
		}
		if a.ImageName == "leeroy-app" {
			appTag = a.Tag
		}
	}
	if webTag == "" {
		t.Fatalf("expected to find a tag for leeroy-web but found none %s", webTag)
	}
	if appTag == "" {
		t.Fatalf("expected to find a tag for leeroy-app but found none %s", appTag)
	}

	tmpDir := testutil.NewTempDir(t)
	buildOutputFile := tmpDir.Path("build.out")
	tmpDir.Write("build.out", string(outputBytes))

	// Run Deploy using the build output
	// See https://github.com/GoogleContainerTools/skaffold/issues/2372 on why status-check=false
	skaffold.Deploy("--build-artifacts", buildOutputFile, "--status-check=false").InDir("examples/microservices").InNs(ns.Name).RunOrFail(t)

	depApp := client.GetDeployment("leeroy-app")
	testutil.CheckDeepEqual(t, appTag, depApp.Spec.Template.Spec.Containers[0].Image)

	depWeb := client.GetDeployment("leeroy-web")
	testutil.CheckDeepEqual(t, webTag, depWeb.Spec.Template.Spec.Containers[0].Image)
}

func TestDeploy(t *testing.T) {
	// TODO: This test shall pass once render v2 is completed.
	t.SkipNow()

	MarkIntegrationTest(t, CanRunWithoutGcp)

	ns, client := SetupNamespace(t)

	// `--default-repo=` is used to cancel the default repo that is set by default.
	skaffold.Deploy("--images", "index.docker.io/library/busybox:1", "--default-repo=").InDir("examples/kustomize").InNs(ns.Name).RunOrFail(t)

	dep := client.GetDeployment("kustomize-test")
	testutil.CheckDeepEqual(t, "index.docker.io/library/busybox:1", dep.Spec.Template.Spec.Containers[0].Image)
}

func TestDeployWithBuildArtifacts(t *testing.T) {
	MarkIntegrationTest(t, CanRunWithoutGcp)

	ns, client := SetupNamespace(t)

	// first build the artifacts and output to file
	skaffold.Build("--file-output=images.json", "--default-repo=").InDir("examples/getting-started").RunOrFail(t)

	// `--default-repo=` is used to cancel the default repo that is set by default.
	skaffold.Deploy("--build-artifacts=images.json", "--default-repo=", "--load-images=true").InDir("examples/getting-started").InNs(ns.Name).RunOrFail(t)

	pod := client.GetPod("getting-started")
	testutil.CheckContains(t, "skaffold-example", pod.Spec.Containers[0].Image)
}

func TestDeployWithImages(t *testing.T) {
	MarkIntegrationTest(t, CanRunWithoutGcp)

	ns, client := SetupNamespace(t)

	// first build the artifacts and output to file
	skaffold.Build("--file-output=artifacts.json", "--default-repo=").InDir("examples/getting-started").RunOrFail(t)

	var artifacts flags.BuildOutput
	if ba, err := ioutil.ReadFile("examples/getting-started/artifacts.json"); err != nil {
		t.Fatal("could not read artifacts.json", err)
	} else if err := json.Unmarshal(ba, &artifacts); err != nil {
		t.Fatal("could not decode artifacts.json", err)
	}

	var images []string
	for _, a := range artifacts.Builds {
		images = append(images, a.ImageName+"="+a.Tag)
	}

	// `--default-repo=` is used to cancel the default repo that is set by default.
	skaffold.Deploy("--images="+strings.Join(images, ","), "--default-repo=", "--load-images=true").InDir("examples/getting-started").InNs(ns.Name).RunOrFail(t)

	pod := client.GetPod("getting-started")
	testutil.CheckContains(t, "skaffold-example", pod.Spec.Containers[0].Image)
}

func TestDeployTail(t *testing.T) {
	// TODO: This test shall pass once render v2 is completed.
	t.SkipNow()

	MarkIntegrationTest(t, CanRunWithoutGcp)

	ns, _ := SetupNamespace(t)

	// `--default-repo=` is used to cancel the default repo that is set by default.
	out := skaffold.Deploy("--tail", "--images", "busybox:latest", "--default-repo=").InDir("testdata/deploy-hello-tail").InNs(ns.Name).RunLive(t)

	WaitForLogs(t, out, "Hello world!")
}

func TestDeployTailDefaultNamespace(t *testing.T) {
	MarkIntegrationTest(t, CanRunWithoutGcp)

	// `--default-repo=` is used to cancel the default repo that is set by default.
	out := skaffold.Deploy("--tail", "--images", "busybox:latest", "--default-repo=").InDir("testdata/deploy-hello-tail").RunLive(t)

	WaitForLogs(t, out, "Hello world!")
}

func TestDeployWithInCorrectConfig(t *testing.T) {
	MarkIntegrationTest(t, CanRunWithoutGcp)

	ns, _ := SetupNamespace(t)

	// We're not providing a tag for the getting-started image
	output, err := skaffold.Deploy().InDir("examples/getting-started").InNs(ns.Name).RunWithCombinedOutput(t)
	if err == nil {
		t.Errorf("expected to see an error since not every image tag is provided: %s", output)
	} else if !strings.Contains(string(output), "no tag provided for image [skaffold-example]") {
		t.Errorf("failed without saying the reason: %s", output)
	}
}

/*
// Verify that we can deploy without artifact details (https://github.com/GoogleContainerTools/skaffold/issues/4616)
func TestDeployWithoutWorkspaces(t *testing.T) {
	// TODO: This test shall pass once render v2 is completed.
	t.SkipNow()

	MarkIntegrationTest(t, NeedsGcp)

	ns, _ := SetupNamespace(t)

	outputBytes := skaffold.Build("--quiet").InDir("examples/nodejs").InNs(ns.Name).RunOrFailOutput(t)
	// Parse the Build Output
	buildArtifacts, err := flags.ParseBuildOutput(outputBytes)
	failNowIfError(t, err)
	if len(buildArtifacts.Builds) != 1 {
		t.Fatalf("expected 1 artifact to be built, but found %d", len(buildArtifacts.Builds))
	}

	tmpDir := testutil.NewTempDir(t)
	buildOutputFile := tmpDir.Path("build.out")
	tmpDir.Write("build.out", string(outputBytes))
	copyFiles(tmpDir.Root(), "examples/nodejs/skaffold.yaml")
	copyFiles(tmpDir.Root(), "examples/nodejs/k8s")

	// Run Deploy using the build output
	// See https://github.com/GoogleContainerTools/skaffold/issues/2372 on why status-check=false
	skaffold.Deploy("--build-artifacts", buildOutputFile, "--status-check=false").InDir(tmpDir.Root()).InNs(ns.Name).RunOrFail(t)
}


// Copies a file or directory tree.  There are 2x3 cases:
//   1. If _src_ is a file,
//      1. and _dst_ exists and is a file then _src_ is copied into _dst_
//      2. and _dst_ exists and is a directory, then _src_ is copied as _dst/$(basename src)_
//      3. and _dst_ does not exist, then _src_ is copied as _dst_.
//   2. If _src_ is a directory,
//      1. and _dst_ exists and is a file, then return an error
//      2. and _dst_ exists and is a directory, then src is copied as _dst/$(basename src)_
//      3. and _dst_ does not exist, then src is copied as _dst/src[1:]_.
func copyFiles(dst, src string) error {
	if util.IsFile(src) {
		switch {
		case util.IsFile(dst): // copy _src_ to _dst_
		case util.IsDir(dst): // copy _src_ to _dst/src[-1]
			dst = filepath.Join(dst, filepath.Base(src))
		default: // copy _src_ to _dst_
			if err := os.MkdirAll(filepath.Dir(dst), os.ModePerm); err != nil {
				return err
			}
		}
		in, err := os.Open(src)
		if err != nil {
			return err
		}
		out, err := os.Create(dst)
		if err != nil {
			return err
		}
		_, err = io.Copy(out, in)
		return err
	} else if !util.IsDir(src) {
		return errors.New("src does not exist")
	}
	// so src is a directory
	if util.IsFile(dst) {
		return errors.New("cannot copy directory into file")
	}
	srcPrefix := src
	if util.IsDir(dst) { // src is copied to _dst/$(basename src)
		srcPrefix = filepath.Dir(src)
	} else if err := os.MkdirAll(filepath.Dir(dst), os.ModePerm); err != nil {
		return err
	}
	return walk.From(src).Unsorted().WhenIsFile().Do(func(path string, _ walk.Dirent) error {
		rel, err := filepath.Rel(srcPrefix, path)
		if err != nil {
			return err
		}
		in, err := os.Open(path)
		if err != nil {
			return err
		}
		defer in.Close()

		destFile := filepath.Join(dst, rel)
		if err := os.MkdirAll(filepath.Dir(destFile), os.ModePerm); err != nil {
			return err
		}

		out, err := os.Create(destFile)
		if err != nil {
			return err
		}

		_, err = io.Copy(out, in)
		return err
	})
}
*/<|MERGE_RESOLUTION|>--- conflicted
+++ resolved
@@ -17,15 +17,8 @@
 package integration
 
 import (
-<<<<<<< HEAD
-=======
 	"encoding/json"
-	"errors"
-	"io"
 	"io/ioutil"
-	"os"
-	"path/filepath"
->>>>>>> 22cfab75
 	"strings"
 	"testing"
 
