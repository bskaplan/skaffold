/*
Copyright 2019 The Skaffold Authors

Licensed under the Apache License, Version 2.0 (the "License");
you may not use this file except in compliance with the License.
You may obtain a copy of the License at

    http://www.apache.org/licenses/LICENSE-2.0

Unless required by applicable law or agreed to in writing, software
distributed under the License is distributed on an "AS IS" BASIS,
WITHOUT WARRANTIES OR CONDITIONS OF ANY KIND, either express or implied.
See the License for the specific language governing permissions and
limitations under the License.
*/

package integration

import (
	"bytes"
	"context"
	"io/ioutil"
	"os"
	"path"
	"path/filepath"
	"regexp"
	"testing"

	yaml "gopkg.in/yaml.v2"

	"github.com/GoogleContainerTools/skaffold/integration/skaffold"
	"github.com/GoogleContainerTools/skaffold/pkg/skaffold/config"
	"github.com/GoogleContainerTools/skaffold/pkg/skaffold/deploy/helm"
	"github.com/GoogleContainerTools/skaffold/pkg/skaffold/deploy/kubectl"
	"github.com/GoogleContainerTools/skaffold/pkg/skaffold/deploy/label"
	"github.com/GoogleContainerTools/skaffold/pkg/skaffold/graph"
	v2 "github.com/GoogleContainerTools/skaffold/pkg/skaffold/runner/runcontext/v2"
	latestV2 "github.com/GoogleContainerTools/skaffold/pkg/skaffold/schema/latest/v2"
	"github.com/GoogleContainerTools/skaffold/testutil"
)

func TestKubectlRenderOutput(t *testing.T) {
	MarkIntegrationTest(t, CanRunWithoutGcp)

	test := struct {
		description string
		builds      []graph.Artifact
		renderPath  string
		input       string
		expectedOut string
	}{
		description: "write rendered manifest to provided filepath",
		builds: []graph.Artifact{
			{
				ImageName: "gcr.io/k8s-skaffold/skaffold",
				Tag:       "gcr.io/k8s-skaffold/skaffold:test",
			},
		},
		renderPath: "./test-output",
		input: `apiVersion: v1
kind: Pod
spec:
  containers:
  - image: gcr.io/k8s-skaffold/skaffold
    name: skaffold
`,
		expectedOut: `apiVersion: v1
kind: Pod
metadata:
  namespace: default
spec:
  containers:
  - image: gcr.io/k8s-skaffold/skaffold:test
    name: skaffold
`}

	testutil.Run(t, test.description, func(t *testutil.T) {
		tmpDir := t.NewTempDir()
		tmpDir.Write("deployment.yaml", test.input).Chdir()

		deployer, err := kubectl.NewDeployer(&v2.RunContext{
			WorkingDir: ".",
			Pipelines: v2.NewPipelines([]latestV2.Pipeline{{
				Render: latestV2.RenderConfig{
					Generate: latestV2.Generate{
						RawK8s: []string{"deployment.yaml"}},
				},
			}}),
		}, &label.DefaultLabeller{}, &latestV2.KubectlDeploy{
			Manifests: []string{"deployment.yaml"},
		}, filepath.Join(tmpDir.Root(), test.renderPath))
		t.RequireNoError(err)
		var b bytes.Buffer
		err = deployer.Render(context.Background(), &b, test.builds, false, test.renderPath)

		t.CheckNoError(err)
		dat, err := ioutil.ReadFile(test.renderPath)
		t.CheckNoError(err)

		t.CheckDeepEqual(test.expectedOut, string(dat))
	})
}

func TestKubectlRender(t *testing.T) {
	MarkIntegrationTest(t, CanRunWithoutGcp)

	tests := []struct {
		description string
		builds      []graph.Artifact
		input       string
		expectedOut string
	}{
		{
			description: "normal render",
			builds: []graph.Artifact{
				{
					ImageName: "gcr.io/k8s-skaffold/skaffold",
					Tag:       "gcr.io/k8s-skaffold/skaffold:test",
				},
			},
			input: `apiVersion: v1
kind: Pod
metadata:
  name: my-pod-123
spec:
  containers:
  - image: gcr.io/k8s-skaffold/skaffold
    name: skaffold
`,
			expectedOut: `apiVersion: v1
kind: Pod
metadata:
  name: my-pod-123
  namespace: default
spec:
  containers:
  - image: gcr.io/k8s-skaffold/skaffold:test
    name: skaffold
`,
		},
		{
			description: "two artifacts",
			builds: []graph.Artifact{
				{
					ImageName: "gcr.io/project/image1",
					Tag:       "gcr.io/project/image1:tag1",
				},
				{
					ImageName: "gcr.io/project/image2",
					Tag:       "gcr.io/project/image2:tag2",
				},
			},
			input: `apiVersion: v1
kind: Pod
metadata:
  name: my-pod-123
spec:
  containers:
  - image: gcr.io/project/image1
    name: image1
  - image: gcr.io/project/image2
    name: image2
`,
			expectedOut: `apiVersion: v1
kind: Pod
metadata:
  name: my-pod-123
  namespace: default
spec:
  containers:
  - image: gcr.io/project/image1:tag1
    name: image1
  - image: gcr.io/project/image2:tag2
    name: image2
`,
		},
		{
			description: "two artifacts, combined manifests",
			builds: []graph.Artifact{
				{
					ImageName: "gcr.io/project/image1",
					Tag:       "gcr.io/project/image1:tag1",
				},
				{
					ImageName: "gcr.io/project/image2",
					Tag:       "gcr.io/project/image2:tag2",
				},
			},
			input: `apiVersion: v1
kind: Pod
metadata:
  name: my-pod-123
spec:
  containers:
  - image: gcr.io/project/image1
    name: image1
---
apiVersion: v1
kind: Pod
metadata:
  name: my-pod-456
spec:
  containers:
  - image: gcr.io/project/image2
    name: image2
`,
			expectedOut: `apiVersion: v1
kind: Pod
metadata:
  name: my-pod-123
  namespace: default
spec:
  containers:
  - image: gcr.io/project/image1:tag1
    name: image1
---
apiVersion: v1
kind: Pod
metadata:
  name: my-pod-456
  namespace: default
spec:
  containers:
  - image: gcr.io/project/image2:tag2
    name: image2
`,
		},
	}
	for _, test := range tests {
		testutil.Run(t, test.description, func(t *testutil.T) {
			t.NewTempDir().
				Write("deployment.yaml", test.input).
				Chdir()

			deployer, err := kubectl.NewDeployer(&v2.RunContext{
				WorkingDir: ".",
				Pipelines: v2.NewPipelines([]latestV2.Pipeline{{
					Render: latestV2.RenderConfig{
						Generate: latestV2.Generate{
							RawK8s: []string{"deployment.yaml"}},
					},
				}}),
				Opts: config.SkaffoldOptions{},
			}, &label.DefaultLabeller{}, &latestV2.KubectlDeploy{
				Manifests: []string{"deployment.yaml"},
			}, "")
			t.RequireNoError(err)
			var b bytes.Buffer
			err = deployer.Render(context.Background(), &b, test.builds, false, "")

			t.CheckNoError(err)
			t.CheckDeepEqual(test.expectedOut, b.String())
		})
	}
}

func TestHelmRender(t *testing.T) {
	MarkIntegrationTest(t, CanRunWithoutGcp)

	tests := []struct {
		description  string
		builds       []graph.Artifact
		helmReleases []latestV2.HelmRelease
		expectedOut  string
	}{
		{
			description: "Bare bones render",
			builds: []graph.Artifact{
				{
					ImageName: "gke-loadbalancer",
					Tag:       "gke-loadbalancer:test",
				},
			},
<<<<<<< HEAD
			helmReleases: []latestV2.HelmRelease{{
				Name:      "gke_loadbalancer",
=======
			helmReleases: []latestV1.HelmRelease{{
				Name:      "gke-loadbalancer",
>>>>>>> 189a5529
				ChartPath: "testdata/gke_loadbalancer/loadbalancer-helm",
			}},
			expectedOut: `---
# Source: loadbalancer-helm/templates/k8s.yaml
apiVersion: v1
kind: Service
metadata:
  name: gke-loadbalancer
  labels:
    app: gke-loadbalancer
spec:
  type: LoadBalancer
  ports:
    - port: 80
      targetPort: 3000
      protocol: TCP
      name: http
  selector:
    app: "gke-loadbalancer"
---
# Source: loadbalancer-helm/templates/k8s.yaml
apiVersion: apps/v1
kind: Deployment
metadata:
  name: gke-loadbalancer
  labels:
    app: gke-loadbalancer
spec:
  replicas: 1
  selector:
    matchLabels:
      app: gke-loadbalancer
  template:
    metadata:
      labels:
        app: gke-loadbalancer
    spec:
      containers:
        - name: gke-container
          image: gke-loadbalancer:test
          ports:
            - containerPort: 3000

`,
		},
		{
			description: "A more complex template",
			builds: []graph.Artifact{
				{
					ImageName: "gcr.io/k8s-skaffold/skaffold-helm",
					Tag:       "gcr.io/k8s-skaffold/skaffold-helm:sha256-nonsenslettersandnumbers",
				},
			},
			helmReleases: []latestV2.HelmRelease{{
				Name:      "skaffold-helm",
				ChartPath: "testdata/helm/skaffold-helm",
				SetValues: map[string]string{
					"pullPolicy": "Always",
				},
			}},
			expectedOut: `---
# Source: skaffold-helm/templates/service.yaml
apiVersion: v1
kind: Service
metadata:
  name: skaffold-helm-skaffold-helm
  labels:
    app: skaffold-helm
    chart: skaffold-helm-0.1.0
    release: skaffold-helm
    heritage: Helm
spec:
  type: ClusterIP
  ports:
    - port: 80
      targetPort: 80
      protocol: TCP
      name: nginx
  selector:
    app: skaffold-helm
    release: skaffold-helm
---
# Source: skaffold-helm/templates/deployment.yaml
apiVersion: apps/v1
kind: Deployment
metadata:
  name: skaffold-helm
  labels:
    app: skaffold-helm
    chart: skaffold-helm-0.1.0
    release: skaffold-helm
    heritage: Helm
spec:
  replicas: 1
  selector:
    matchLabels:
      app: skaffold-helm
      release: skaffold-helm
  template:
    metadata:
      labels:
        app: skaffold-helm
        release: skaffold-helm
    spec:
      containers:
        - name: skaffold-helm
          image: gcr.io/k8s-skaffold/skaffold-helm:sha256-nonsenslettersandnumbers
          imagePullPolicy: Always
          ports:
            - containerPort: 80
          resources:
            {}
---
# Source: skaffold-helm/templates/ingress.yaml
apiVersion: extensions/v1beta1
kind: Ingress
metadata:
  name: skaffold-helm-skaffold-helm
  labels:
    app: skaffold-helm
    chart: skaffold-helm-0.1.0
    release: skaffold-helm
    heritage: Helm
  annotations:
spec:
  rules:
    - http:
        paths:
          - path: /
            backend:
              serviceName: skaffold-helm-skaffold-helm
              servicePort: 80

`,
		},
	}
	for _, test := range tests {
		testutil.Run(t, test.description, func(t *testutil.T) {
			deployer, err := helm.NewDeployer(context.Background(), &v2.RunContext{
				Pipelines: v2.NewPipelines([]latestV2.Pipeline{{
					Deploy: latestV2.DeployConfig{
						DeployType: latestV2.DeployType{
							HelmDeploy: &latestV2.HelmDeploy{
								Releases: test.helmReleases,
							},
						},
					},
				}}),
			}, &label.DefaultLabeller{}, &latestV2.HelmDeploy{
				Releases: test.helmReleases,
			})
			t.RequireNoError(err)
			var b bytes.Buffer
			err = deployer.Render(context.Background(), &b, test.builds, true, "")

			t.CheckNoError(err)
			t.CheckDeepEqual(test.expectedOut, b.String())
		})
	}
}

func TestRenderWithBuilds(t *testing.T) {
	// TODO: This test shall pass once render v2 is completed.
	t.SkipNow()

	MarkIntegrationTest(t, CanRunWithoutGcp)

	tests := []struct {
		description         string
		config              string
		buildOutputFilePath string
		images              string
		offline             bool
		input               map[string]string // file path => content
		expectedOut         string
	}{
		{
			description: "kubectl render from build output, online, no labels",
			config: `
apiVersion: skaffold/v2alpha1
kind: Config

# Irrelevant for rendering from previous build output
build:
  artifacts: []

deploy:
  kubectl:
    manifests:
      - deployment.yaml
`,
			buildOutputFilePath: "testdata/render/build-output.json",
			offline:             false,
			input: map[string]string{"deployment.yaml": `
apiVersion: v1
kind: Pod
metadata:
  name: my-pod-123
spec:
  containers:
  - image: 12345.dkr.ecr.eu-central-1.amazonaws.com/my/project-a
    name: a
  - image: gcr.io/my/project-b
    name: b
`},
			// `metadata.namespace` is injected by `kubectl create` in non-offline mode
			expectedOut: `apiVersion: v1
kind: Pod
metadata:
  name: my-pod-123
  namespace: default
spec:
  containers:
  - image: 12345.dkr.ecr.eu-central-1.amazonaws.com/my/project-a:4da6a56988057d23f68a4e988f4905dd930ea438-dirty@sha256:d8a33c260c50385ea54077bc7032dba0a860dc8870464f6795fd0aa548d117bf
    name: a
  - image: gcr.io/my/project-b:764841f8bac17e625724adcbf0d28013f22d058f-dirty@sha256:79e160161fd8190acae2d04d8f296a27a562c8a59732c64ac71c99009a6e89bc
    name: b
`,
		},

		{
			description: "kubectl render from build output, offline, no labels",
			config: `
apiVersion: skaffold/v2alpha1
kind: Config

# Irrelevant for rendering from previous build output
build:
  artifacts: []

deploy:
  kubectl:
    manifests:
      - deployment.yaml
`,
			buildOutputFilePath: "testdata/render/build-output.json",
			offline:             true,
			input: map[string]string{"deployment.yaml": `
apiVersion: v1
kind: Pod
metadata:
  name: my-pod-123
spec:
  containers:
  - image: 12345.dkr.ecr.eu-central-1.amazonaws.com/my/project-a
    name: a
  - image: gcr.io/my/project-b
    name: b
`},
			// No `metadata.namespace` in offline mode
			expectedOut: `apiVersion: v1
kind: Pod
metadata:
  name: my-pod-123
spec:
  containers:
  - image: 12345.dkr.ecr.eu-central-1.amazonaws.com/my/project-a:4da6a56988057d23f68a4e988f4905dd930ea438-dirty@sha256:d8a33c260c50385ea54077bc7032dba0a860dc8870464f6795fd0aa548d117bf
    name: a
  - image: gcr.io/my/project-b:764841f8bac17e625724adcbf0d28013f22d058f-dirty@sha256:79e160161fd8190acae2d04d8f296a27a562c8a59732c64ac71c99009a6e89bc
    name: b
`,
		},

		{
			description: "kubectl render from build output, offline, with labels",
			config: `
apiVersion: skaffold/v2alpha1
kind: Config

# Irrelevant for rendering from previous build output
build:
  artifacts: []

deploy:
  kubectl:
    manifests:
      - deployment.yaml
`,
			buildOutputFilePath: "testdata/render/build-output.json",
			offline:             true,
			input: map[string]string{"deployment.yaml": `
apiVersion: v1
kind: Pod
metadata:
  name: my-pod-123
spec:
  containers:
  - image: 12345.dkr.ecr.eu-central-1.amazonaws.com/my/project-a
    name: a
  - image: gcr.io/my/project-b
    name: b
`},
			// No `metadata.namespace` in offline mode
			expectedOut: `apiVersion: v1
kind: Pod
metadata:
  name: my-pod-123
spec:
  containers:
  - image: 12345.dkr.ecr.eu-central-1.amazonaws.com/my/project-a:4da6a56988057d23f68a4e988f4905dd930ea438-dirty@sha256:d8a33c260c50385ea54077bc7032dba0a860dc8870464f6795fd0aa548d117bf
    name: a
  - image: gcr.io/my/project-b:764841f8bac17e625724adcbf0d28013f22d058f-dirty@sha256:79e160161fd8190acae2d04d8f296a27a562c8a59732c64ac71c99009a6e89bc
    name: b
`,
		},

		{
			description: "kustomize render from build output, offline, no labels",
			config: `
apiVersion: skaffold/v2alpha1
kind: Config

# Irrelevant for rendering from previous build output
build:
  artifacts: []

deploy:
  kustomize: {} # defaults to current working directory
`,
			buildOutputFilePath: "testdata/render/build-output.json",
			offline:             true,
			input: map[string]string{"deployment.yaml": `
apiVersion: v1
kind: Pod
metadata:
  name: my-pod-123
spec:
  containers:
  - image: 12345.dkr.ecr.eu-central-1.amazonaws.com/my/project-a
    name: a
  - image: gcr.io/my/project-b
    name: b
`,
				"kustomization.yaml": `
commonLabels:
  this-is-from: kustomization.yaml

resources:
  - deployment.yaml
`},
			// No `metadata.namespace` in offline mode
			expectedOut: `apiVersion: v1
kind: Pod
metadata:
  labels:
    this-is-from: kustomization.yaml
  name: my-pod-123
spec:
  containers:
  - image: 12345.dkr.ecr.eu-central-1.amazonaws.com/my/project-a:4da6a56988057d23f68a4e988f4905dd930ea438-dirty@sha256:d8a33c260c50385ea54077bc7032dba0a860dc8870464f6795fd0aa548d117bf
    name: a
  - image: gcr.io/my/project-b:764841f8bac17e625724adcbf0d28013f22d058f-dirty@sha256:79e160161fd8190acae2d04d8f296a27a562c8a59732c64ac71c99009a6e89bc
    name: b
`,
		},

		{
			description: "kustomize render from build output, offline, with labels",
			config: `
apiVersion: skaffold/v2alpha1
kind: Config

# Irrelevant for rendering from previous build output
build:
  artifacts: []

deploy:
  kustomize: {} # defaults to current working directory
`,
			buildOutputFilePath: "testdata/render/build-output.json",
			offline:             true,
			input: map[string]string{"deployment.yaml": `
apiVersion: v1
kind: Pod
metadata:
  name: my-pod-123
spec:
  containers:
  - image: 12345.dkr.ecr.eu-central-1.amazonaws.com/my/project-a
    name: a
  - image: gcr.io/my/project-b
    name: b
`,
				"kustomization.yaml": `
commonLabels:
  this-is-from: kustomization.yaml

resources:
  - deployment.yaml
`},
			// No `metadata.namespace` in offline mode
			expectedOut: `apiVersion: v1
kind: Pod
metadata:
  labels:
    this-is-from: kustomization.yaml
  name: my-pod-123
spec:
  containers:
  - image: 12345.dkr.ecr.eu-central-1.amazonaws.com/my/project-a:4da6a56988057d23f68a4e988f4905dd930ea438-dirty@sha256:d8a33c260c50385ea54077bc7032dba0a860dc8870464f6795fd0aa548d117bf
    name: a
  - image: gcr.io/my/project-b:764841f8bac17e625724adcbf0d28013f22d058f-dirty@sha256:79e160161fd8190acae2d04d8f296a27a562c8a59732c64ac71c99009a6e89bc
    name: b
`,
		},
		{
			description: "kubectl render with images",
			config: `
apiVersion: skaffold/v2alpha1
kind: Config

# Irrelevant for rendering from previous build output
build:
  artifacts: []

deploy:
  kubectl:
    manifests:
      - deployment.yaml
`,
			images:  "12345.dkr.ecr.eu-central-1.amazonaws.com/my/project-a:4da6a56988057d23f68a4e988f4905dd930ea438-dirty@sha256:d8a33c260c50385ea54077bc7032dba0a860dc8870464f6795fd0aa548d117bf,gcr.io/my/project-b:764841f8bac17e625724adcbf0d28013f22d058f-dirty@sha256:79e160161fd8190acae2d04d8f296a27a562c8a59732c64ac71c99009a6e89bc",
			offline: false,
			input: map[string]string{"deployment.yaml": `
apiVersion: v1
kind: Pod
metadata:
  name: my-pod-123
spec:
  containers:
  - image: 12345.dkr.ecr.eu-central-1.amazonaws.com/my/project-a
    name: a
  - image: gcr.io/my/project-b
    name: b
`},
			// `metadata.namespace` is injected by `kubectl create` in non-offline mode
			expectedOut: `apiVersion: v1
kind: Pod
metadata:
  name: my-pod-123
  namespace: default
spec:
  containers:
  - image: 12345.dkr.ecr.eu-central-1.amazonaws.com/my/project-a:4da6a56988057d23f68a4e988f4905dd930ea438-dirty@sha256:d8a33c260c50385ea54077bc7032dba0a860dc8870464f6795fd0aa548d117bf
    name: a
  - image: gcr.io/my/project-b:764841f8bac17e625724adcbf0d28013f22d058f-dirty@sha256:79e160161fd8190acae2d04d8f296a27a562c8a59732c64ac71c99009a6e89bc
    name: b
`,
		},
	}

	testDir, err := os.Getwd()
	if err != nil {
		t.Fatal(err)
	}

	for _, test := range tests {
		testutil.Run(t, test.description, func(t *testutil.T) {
			tmpDir := t.NewTempDir()
			tmpDir.Write("skaffold.yaml", test.config)

			for filePath, content := range test.input {
				tmpDir.Write(filePath, content)
			}

			tmpDir.Chdir()

			// `--default-repo=` is used to cancel the default repo that is set by default.
			args := []string{"--default-repo=", "--digest-source=local", "--output", "rendered.yaml"}
			if test.buildOutputFilePath != "" {
				args = append(args, "--build-artifacts="+path.Join(testDir, test.buildOutputFilePath))
			} else {
				args = append(args, "--images="+test.images)
			}

			if test.offline {
				env := []string{"KUBECONFIG=not-supposed-to-be-used-in-offline-mode"}
				args = append(args, "--offline")
				skaffold.Render(args...).WithEnv(env).RunOrFail(t.T)
			} else {
				skaffold.Render(args...).RunOrFail(t.T)
			}

			fileContent, err := ioutil.ReadFile("rendered.yaml")
			t.RequireNoError(err)

			// Tests are written in a way that actual output is valid YAML
			parsed := make(map[string]interface{})
			err = yaml.UnmarshalStrict(fileContent, parsed)
			t.CheckNoError(err)

			fileContentReplaced := regexp.MustCompile("(?m)(skaffold.dev/run-id|skaffold.dev/docker-api-version): .+$").ReplaceAll(fileContent, []byte("$1: SOMEDYNAMICVALUE"))

			t.RequireNoError(err)
			t.CheckDeepEqual(test.expectedOut, string(fileContentReplaced))
		})
	}
}<|MERGE_RESOLUTION|>--- conflicted
+++ resolved
@@ -271,13 +271,8 @@
 					Tag:       "gke-loadbalancer:test",
 				},
 			},
-<<<<<<< HEAD
 			helmReleases: []latestV2.HelmRelease{{
-				Name:      "gke_loadbalancer",
-=======
-			helmReleases: []latestV1.HelmRelease{{
 				Name:      "gke-loadbalancer",
->>>>>>> 189a5529
 				ChartPath: "testdata/gke_loadbalancer/loadbalancer-helm",
 			}},
 			expectedOut: `---
