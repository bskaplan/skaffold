<<<<<<< HEAD
apiVersion: skaffold/v2beta21
=======
apiVersion: skaffold/v2beta22
>>>>>>> e7ab8c94
kind: Config
build:
  artifacts:
  - image: skaffold-bazel
    bazel:
      target: //:skaffold_example.tar<|MERGE_RESOLUTION|>--- conflicted
+++ resolved
@@ -1,8 +1,4 @@
-<<<<<<< HEAD
-apiVersion: skaffold/v2beta21
-=======
 apiVersion: skaffold/v2beta22
->>>>>>> e7ab8c94
 kind: Config
 build:
   artifacts:
