--- conflicted
+++ resolved
@@ -51,17 +51,14 @@
 var (
 	runContainerRe = regexp.MustCompile(errorPrefix)
 	taintsRe       = regexp.MustCompile(taintsExp)
-<<<<<<< HEAD
 	// for testing
 	runCli = executeCLI
-=======
 
 	unknownFailures = map[proto.StatusCode]struct{}{
 		proto.StatusCode_STATUSCHECK_UNKNOWN:                   {},
 		proto.StatusCode_STATUSCHECK_UNKNOWN_UNSCHEDULABLE:     {},
 		proto.StatusCode_STATUSCHECK_CONTAINER_WAITING_UNKNOWN: {},
 	}
->>>>>>> 60f64b66
 )
 
 // PodValidator implements the Validator interface for Pods
