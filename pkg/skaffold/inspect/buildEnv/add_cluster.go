--- conflicted
+++ resolved
@@ -45,14 +45,9 @@
 		// for these cases, don't add the new env definition to any configs imported as dependencies.
 		cfgs = cfgs.SelectRootConfigs()
 		for _, cfg := range cfgs {
-<<<<<<< HEAD
 			if cfg.Build.Cluster != nil && !reflect.DeepEqual(cfg.Build.Cluster, &latestV2.ClusterDetails{}) {
-				return formatter.WriteErr(inspect.BuildEnvAlreadyExists(inspect.BuildEnvs.Cluster, cfg.SourceFile, ""))
-=======
-			if cfg.Build.Cluster != nil && !reflect.DeepEqual(cfg.Build.Cluster, &latestV1.ClusterDetails{}) {
 				formatter.WriteErr(inspect.BuildEnvAlreadyExists(inspect.BuildEnvs.Cluster, cfg.SourceFile, ""))
 				return err
->>>>>>> e9c900fe
 			}
 			cfg.Build.GoogleCloudBuild = nil
 			cfg.Build.LocalBuild = nil
@@ -71,14 +66,9 @@
 				index = len(cfg.Profiles)
 				cfg.Profiles = append(cfg.Profiles, latestV2.Profile{Name: opts.Profile})
 			}
-<<<<<<< HEAD
 			if cfg.Profiles[index].Build.Cluster != nil && !reflect.DeepEqual(cfg.Profiles[index].Build.Cluster, &latestV2.ClusterDetails{}) {
-				return formatter.WriteErr(inspect.BuildEnvAlreadyExists(inspect.BuildEnvs.Cluster, cfg.SourceFile, opts.Profile))
-=======
-			if cfg.Profiles[index].Build.Cluster != nil && !reflect.DeepEqual(cfg.Profiles[index].Build.Cluster, &latestV1.ClusterDetails{}) {
 				formatter.WriteErr(inspect.BuildEnvAlreadyExists(inspect.BuildEnvs.Cluster, cfg.SourceFile, opts.Profile))
 				return err
->>>>>>> e9c900fe
 			}
 			cfg.Profiles[index].Build.GoogleCloudBuild = nil
 			cfg.Profiles[index].Build.LocalBuild = nil
