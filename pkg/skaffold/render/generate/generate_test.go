--- conflicted
+++ resolved
@@ -18,7 +18,6 @@
 import (
 	"bytes"
 	"context"
-	"fmt"
 	"os"
 	"path/filepath"
 	"testing"
@@ -166,7 +165,6 @@
 			commands: testutil.CmdRunOut("kustomize build base", kustomizePatchedOutput),
 			expected: manifest.ManifestList{[]byte(kustomizePatchedOutput)},
 		},
-<<<<<<< HEAD
 		{
 			description: "render kpt manifests",
 			generateConfig: latestV2.Generate{
@@ -178,9 +176,7 @@
 				filepath.Join(".kpt-pipeline", "fn"))),
 			expected: manifest.ManifestList{},
 		},
-=======
 		*/
->>>>>>> 27271dfc
 	}
 	for _, test := range tests {
 		testutil.Run(t, test.description, func(t *testutil.T) {
