--- conflicted
+++ resolved
@@ -16,11 +16,13 @@
 package transform
 
 import (
+	"fmt"
 	"strings"
 
-	"github.com/GoogleContainerTools/skaffold/pkg/skaffold/render/errors"
+	sErrors "github.com/GoogleContainerTools/skaffold/pkg/skaffold/errors"
 	"github.com/GoogleContainerTools/skaffold/pkg/skaffold/render/kptfile"
 	latestV2 "github.com/GoogleContainerTools/skaffold/pkg/skaffold/schema/latest/v2"
+	"github.com/GoogleContainerTools/skaffold/proto/v1"
 )
 
 var (
@@ -91,9 +93,6 @@
 	for _, c := range config {
 		newFunc, ok := transformerAllowlist[c.Name]
 		if !ok {
-<<<<<<< HEAD
-			return nil, errors.UnknownTransformerError(c.Name, AllowListedTransformer)
-=======
 			// TODO: Add links to explain "skaffold-managed mode" and "kpt-managed mode".
 			return nil, sErrors.NewErrorWithStatusCode(
 				&proto.ActionableErr{
@@ -108,15 +107,11 @@
 						},
 					},
 				})
->>>>>>> 251c0406
 		}
 		if c.ConfigMap != nil {
 			for _, stringifiedData := range c.ConfigMap {
 				items := strings.Split(stringifiedData, ":")
 				if len(items) != 2 {
-<<<<<<< HEAD
-					return nil, errors.BadTransformerParamsError(c.Name)
-=======
 					return nil, sErrors.NewErrorWithStatusCode(
 						&proto.ActionableErr{
 							Message: fmt.Sprintf("unknown arguments for transformer %v", c.Name),
@@ -129,7 +124,6 @@
 								},
 							},
 						})
->>>>>>> 251c0406
 				}
 				newFunc.ConfigMap[items[0]] = items[1]
 			}
