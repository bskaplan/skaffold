/*
Copyright 2021 The Skaffold Authors

Licensed under the Apache License, Version 2.0 (the "License");
you may not use this file except in compliance with the License.
You may obtain a copy of the License at

    http://www.apache.org/licenses/LICENSE-2.0

Unless required by applicable law or agreed to in writing, software
distributed under the License is distributed on an "AS IS" BASIS,
WITHOUT WARRANTIES OR CONDITIONS OF ANY KIND, either express or implied.
See the License for the specific language governing permissions and
limitations under the License.
*/
package validate

import (
	"github.com/GoogleContainerTools/skaffold/pkg/skaffold/render/errors"
	"github.com/GoogleContainerTools/skaffold/pkg/skaffold/render/kptfile"
	latestV2 "github.com/GoogleContainerTools/skaffold/pkg/skaffold/schema/latest/v2"
)

var (
	allowListedValidators = []string{"kubeval"}
	validatorAllowlist    = map[string]kptfile.Function{
		"kubeval": {Image: "gcr.io/kpt-fn/kubeval:v0.1"},
		// TODO: Add conftest validator in kpt catalog.
	}
)

// NewValidator instantiates a Validator object.
func NewValidator(config []latestV2.Validator) (*Validator, error) {
	var fns []kptfile.Function
	for _, c := range config {
		fn, ok := validatorAllowlist[c.Name]
		if !ok {
<<<<<<< HEAD
			return nil, errors.UnknownValidatorError(c.Name, allowListedValidators)
=======
			// TODO: Add links to explain "skaffold-managed mode" and "kpt-managed mode".
			return nil, sErrors.NewErrorWithStatusCode(
				&proto.ActionableErr{
					Message: fmt.Sprintf("unsupported validator %q", c.Name),
					ErrCode: proto.StatusCode_CONFIG_UNKNOWN_VALIDATOR,
					Suggestions: []*proto.Suggestion{
						{
							SuggestionCode: proto.SuggestionCode_CONFIG_ALLOWLIST_VALIDATORS,
							Action: fmt.Sprintf(
								"please only use the following validators in skaffold-managed mode: %v. "+
									"to use custom validators, please use kpt-managed mode.", allowListedValidators),
						},
					},
				})
>>>>>>> 251c0406
		}
		fns = append(fns, fn)
	}
	return &Validator{kptFn: fns}, nil
}

type Validator struct {
	kptFn []kptfile.Function
}

// GetDeclarativeValidators transforms and returns the skaffold validators defined in skaffold.yaml
func (v *Validator) GetDeclarativeValidators() []kptfile.Function {
	// TODO: guarantee the v.kptFn is updated once users changed skaffold.yaml file.
	return v.kptFn
}<|MERGE_RESOLUTION|>--- conflicted
+++ resolved
@@ -16,9 +16,12 @@
 package validate
 
 import (
-	"github.com/GoogleContainerTools/skaffold/pkg/skaffold/render/errors"
+	"fmt"
+
+	sErrors "github.com/GoogleContainerTools/skaffold/pkg/skaffold/errors"
 	"github.com/GoogleContainerTools/skaffold/pkg/skaffold/render/kptfile"
 	latestV2 "github.com/GoogleContainerTools/skaffold/pkg/skaffold/schema/latest/v2"
+	"github.com/GoogleContainerTools/skaffold/proto/v1"
 )
 
 var (
@@ -35,9 +38,6 @@
 	for _, c := range config {
 		fn, ok := validatorAllowlist[c.Name]
 		if !ok {
-<<<<<<< HEAD
-			return nil, errors.UnknownValidatorError(c.Name, allowListedValidators)
-=======
 			// TODO: Add links to explain "skaffold-managed mode" and "kpt-managed mode".
 			return nil, sErrors.NewErrorWithStatusCode(
 				&proto.ActionableErr{
@@ -52,7 +52,6 @@
 						},
 					},
 				})
->>>>>>> 251c0406
 		}
 		fns = append(fns, fn)
 	}
