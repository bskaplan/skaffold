/*
Copyright 2019 The Skaffold Authors

Licensed under the Apache License, Version 2.0 (the "License");
you may not use this file except in compliance with the License.
You may obtain a copy of the License at

    http://www.apache.org/licenses/LICENSE-2.0

Unless required by applicable law or agreed to in writing, software
distributed under the License is distributed on an "AS IS" BASIS,
WITHOUT WARRANTIES OR CONDITIONS OF ANY KIND, either express or implied.
See the License for the specific language governing permissions and
limitations under the License.
*/

package constants

import (
	"github.com/sirupsen/logrus"

	latestV2 "github.com/GoogleContainerTools/skaffold/pkg/skaffold/schema/latest/v2"
)

const (
	// These are phases in Skaffold
	DevLoop     = Phase("DevLoop")
	Init        = Phase("Init")
	Build       = Phase("Build")
	Test        = Phase("Test")
	Render      = Phase("Render")
	Deploy      = Phase("Deploy")
	StatusCheck = Phase("StatusCheck")
	PortForward = Phase("PortForward")
	Sync        = Phase("Sync")
	DevInit     = Phase("DevInit")
	Cleanup     = Phase("Cleanup")

	// DefaultLogLevel is the default global verbosity
	DefaultLogLevel = logrus.WarnLevel

	// DefaultDockerfilePath is the dockerfile path is given relative to the
	// context directory
	DefaultDockerfilePath = "Dockerfile"

	DefaultMinikubeContext         = "minikube"
	DefaultDockerForDesktopContext = "docker-for-desktop"
	DefaultDockerDesktopContext    = "docker-desktop"
	GCSBucketSuffix                = "_cloudbuild"

	HelmOverridesFilename = "skaffold-overrides.yaml"

	DefaultKustomizationPath = "."

	DefaultBusyboxImage = "gcr.io/k8s-skaffold/skaffold-helpers/busybox"

	// DefaultDebugHelpersRegistry is the default location used for the helper images for `debug`.
	DefaultDebugHelpersRegistry = "gcr.io/k8s-skaffold/skaffold-debug-support"

	DefaultSkaffoldDir = ".skaffold"
	DefaultCacheFile   = "cache"
	DefaultMetricFile  = "metrics"

	DefaultRPCPort     = 50051
	DefaultRPCHTTPPort = 50052

	DefaultPortForwardAddress = "127.0.0.1"

	DefaultProjectDescriptor = "project.toml"

	LeeroyAppResponse = "leeroooooy app!!\n"

	GithubIssueLink = "https://github.com/GoogleContainerTools/skaffold/issues/new"

	Windows = "windows"

<<<<<<< HEAD
	DefaultHydrationDir = ".kpt-pipeline"
=======
	// HaTS is the HaTS Survey ID
	HaTS = "hats"
>>>>>>> 27271dfc
)

type Phase string

var (
	Pod     latestV2.ResourceType = "pod"
	Service latestV2.ResourceType = "service"

	DefaultLocalConcurrency = 1
)

var (
	// Image is an environment variable key, whose value is the fully qualified image name passed in to a custom build script.
	Image = "IMAGE"

	// PushImage lets the custom build script know if the image is expected to be pushed to a remote registry
	PushImage = "PUSH_IMAGE"

	// BuildContext is the absolute path to a directory this artifact is meant to be built from for custom artifacts
	BuildContext = "BUILD_CONTEXT"

	// KubeContext is the expected kubecontext to build an artifact with a custom build script on cluster
	KubeContext = "KUBE_CONTEXT"

	// Namespace is the expected namespace to build an artifact with a custom build script on cluster.
	Namespace = "NAMESPACE"

	// PullSecretName is the secret with authentication required to pull a base image/push the final image built on cluster.
	PullSecretName = "PULL_SECRET_NAME"

	// DockerConfigSecretName is the secret containing any required docker authentication for custom builds on cluster.
	DockerConfigSecretName = "DOCKER_CONFIG_SECRET_NAME"

	// Timeout is the amount of time an on cluster build is allowed to run.
	Timeout = "TIMEOUT"

	AllowedUsers = map[string]struct{}{
		"vsc":      {},
		"intellij": {},
		"gcloud":   {},
	}
)

var ImageRef = struct {
	Repo   string
	Tag    string
	Digest string
}{
	Repo:   "IMAGE_REPO",
	Tag:    "IMAGE_TAG",
	Digest: "IMAGE_DIGEST",
}
var DefaultKubectlManifests = []string{"k8s/*.yaml"}

var Labels = struct {
	TagPolicy        string
	Deployer         string
	Builder          string
	DockerAPIVersion string
}{
	TagPolicy:        "skaffold.dev/tag-policy",
	Deployer:         "skaffold.dev/deployer",
	Builder:          "skaffold.dev/builder",
	DockerAPIVersion: "skaffold.dev/docker-api-version",
}<|MERGE_RESOLUTION|>--- conflicted
+++ resolved
@@ -74,12 +74,9 @@
 
 	Windows = "windows"
 
-<<<<<<< HEAD
 	DefaultHydrationDir = ".kpt-pipeline"
-=======
 	// HaTS is the HaTS Survey ID
 	HaTS = "hats"
->>>>>>> 27271dfc
 )
 
 type Phase string
