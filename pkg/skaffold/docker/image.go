--- conflicted
+++ resolved
@@ -81,12 +81,8 @@
 	Build(ctx context.Context, out io.Writer, workspace string, artifact string, a *latestV2.DockerArtifact, opts BuildOptions) (string, error)
 	ContainerLogs(ctx context.Context, w *io.PipeWriter, id string) error
 	ContainerExists(ctx context.Context, name string) bool
-<<<<<<< HEAD
-=======
 	ContainerInspect(ctx context.Context, id string) (types.ContainerJSON, error)
 	ContainerList(ctx context.Context, options types.ContainerListOptions) ([]types.Container, error)
-	Build(ctx context.Context, out io.Writer, workspace string, artifact string, a *latestV1.DockerArtifact, opts BuildOptions) (string, error)
->>>>>>> edd1d458
 	Push(ctx context.Context, out io.Writer, ref string) (string, error)
 	Pull(ctx context.Context, out io.Writer, ref string) error
 	Load(ctx context.Context, out io.Writer, input io.Reader, ref string) (string, error)
@@ -298,13 +294,8 @@
 	return cfg, nil
 }
 
-<<<<<<< HEAD
 func (l *localDaemon) CheckCompatible(a *latestV2.DockerArtifact) error {
-	if a.Secret != nil || a.SSH != "" {
-=======
-func (l *localDaemon) CheckCompatible(a *latestV1.DockerArtifact) error {
 	if len(a.Secrets) > 0 || a.SSH != "" {
->>>>>>> edd1d458
 		return fmt.Errorf("docker build options, secrets and ssh, require BuildKit - set `useBuildkit: true` in your config, or run with `DOCKER_BUILDKIT=1`")
 	}
 	return nil
