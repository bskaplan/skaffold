/*
Copyright 2019 The Skaffold Authors

Licensed under the Apache License, Version 2.0 (the "License");
you may not use this file except in compliance with the License.
You may obtain a copy of the License at

    http://www.apache.org/licenses/LICENSE-2.0

Unless required by applicable law or agreed to in writing, software
distributed under the License is distributed on an "AS IS" BASIS,
WITHOUT WARRANTIES OR CONDITIONS OF ANY KIND, either express or implied.
See the License for the specific language governing permissions and
limitations under the License.
*/

package docker

import (
	"context"
	"io/ioutil"
	"sync"
	"sync/atomic"
	"testing"

	"github.com/docker/docker/api/types"
	"github.com/docker/docker/client"

	"github.com/GoogleContainerTools/skaffold/pkg/skaffold/config"
	sErrors "github.com/GoogleContainerTools/skaffold/pkg/skaffold/errors"
	latestV2 "github.com/GoogleContainerTools/skaffold/pkg/skaffold/schema/latest/v2"
	"github.com/GoogleContainerTools/skaffold/pkg/skaffold/util"
	"github.com/GoogleContainerTools/skaffold/proto/v1"
	"github.com/GoogleContainerTools/skaffold/testutil"
)

func TestPush(t *testing.T) {
	tests := []struct {
		description    string
		imageName      string
		api            *testutil.FakeAPIClient
		expectedDigest string
		shouldErr      bool
	}{
		{
			description:    "push",
			imageName:      "gcr.io/scratchman",
			api:            (&testutil.FakeAPIClient{}).Add("gcr.io/scratchman", "sha256:imageIDabcab"),
			expectedDigest: "sha256:bb1f952848763dd1f8fcf14231d7a4557775abf3c95e588561bc7a478c94e7e0",
		},
		{
			description: "stream error",
			imageName:   "gcr.io/imthescratchman",
			api: &testutil.FakeAPIClient{
				ErrStream: true,
			},
			shouldErr: true,
		},
		{
			description: "image push error",
			imageName:   "gcr.io/skibabopbadopbop",
			api: &testutil.FakeAPIClient{
				ErrImagePush: true,
			},
			shouldErr: true,
		},
	}
	for _, test := range tests {
		testutil.Run(t, test.description, func(t *testutil.T) {
			t.Override(&DefaultAuthHelper, testAuthHelper{})

			localDocker := NewLocalDaemon(test.api, nil, false, nil)
			digest, err := localDocker.Push(context.Background(), ioutil.Discard, test.imageName)

			t.CheckErrorAndDeepEqual(test.shouldErr, err, test.expectedDigest, digest)
		})
	}
}

func TestDoNotPushAlreadyPushed(t *testing.T) {
	testutil.Run(t, "", func(t *testutil.T) {
		t.Override(&DefaultAuthHelper, testAuthHelper{})

		api := &testutil.FakeAPIClient{}
		api.Add("image", "sha256:imageIDabcab")
		localDocker := NewLocalDaemon(api, nil, false, nil)

		digest, err := localDocker.Push(context.Background(), ioutil.Discard, "image")
		t.CheckNoError(err)
		t.CheckDeepEqual("sha256:bb1f952848763dd1f8fcf14231d7a4557775abf3c95e588561bc7a478c94e7e0", digest)

		// Images already pushed don't need being pushed.
		api.ErrImagePush = true

		digest, err = localDocker.Push(context.Background(), ioutil.Discard, "image")
		t.CheckNoError(err)
		t.CheckDeepEqual("sha256:bb1f952848763dd1f8fcf14231d7a4557775abf3c95e588561bc7a478c94e7e0", digest)
	})
}

func TestBuild(t *testing.T) {
	tests := []struct {
		description   string
		env           map[string]string
		api           *testutil.FakeAPIClient
		workspace     string
		artifact      *latestV2.DockerArtifact
		expected      types.ImageBuildOptions
		mode          config.RunMode
		shouldErr     bool
		expectedError string
	}{
		{
			description: "build",
			api:         &testutil.FakeAPIClient{},
			workspace:   ".",
			artifact:    &latestV2.DockerArtifact{},
			expected: types.ImageBuildOptions{
				Tags:        []string{"finalimage"},
				AuthConfigs: allAuthConfig,
			},
			mode: config.RunModes.Dev,
		},
		{
			description: "build with options",
			api:         &testutil.FakeAPIClient{},
			env: map[string]string{
				"VALUE3": "value3",
			},
			workspace: ".",
			artifact: &latestV2.DockerArtifact{
				DockerfilePath: "Dockerfile",
				BuildArgs: map[string]*string{
					"k1": nil,
					"k2": util.StringPtr("value2"),
					"k3": util.StringPtr("{{.VALUE3}}"),
				},
				CacheFrom:   []string{"from-1"},
				Target:      "target",
				NetworkMode: "None",
				NoCache:     true,
			},
			mode: config.RunModes.Dev,
			expected: types.ImageBuildOptions{
				Tags:       []string{"finalimage"},
				Dockerfile: "Dockerfile",
				BuildArgs: map[string]*string{
					"k1": nil,
					"k2": util.StringPtr("value2"),
					"k3": util.StringPtr("value3"),
				},
				CacheFrom:   []string{"from-1"},
				AuthConfigs: allAuthConfig,
				Target:      "target",
				NetworkMode: "none",
				NoCache:     true,
			},
		},
		{
			description: "bad image build",
			api: &testutil.FakeAPIClient{
				ErrImageBuild: true,
			},
			mode:          config.RunModes.Dev,
			workspace:     ".",
			artifact:      &latestV2.DockerArtifact{},
			shouldErr:     true,
			expectedError: "docker build",
		},
		{
			description: "bad return reader",
			api: &testutil.FakeAPIClient{
				ErrStream: true,
			},
			workspace:     ".",
			mode:          config.RunModes.Dev,
			artifact:      &latestV2.DockerArtifact{},
			shouldErr:     true,
			expectedError: "unable to stream build output",
		},
		{
			description: "bad build arg template",
			artifact: &latestV2.DockerArtifact{
				BuildArgs: map[string]*string{
					"key": util.StringPtr("{{INVALID"),
				},
			},
			mode:          config.RunModes.Dev,
			shouldErr:     true,
			expectedError: `function "INVALID" not defined`,
		},
	}
	for _, test := range tests {
		testutil.Run(t, test.description, func(t *testutil.T) {
			t.Override(&DefaultAuthHelper, testAuthHelper{})
			t.Override(&EvalBuildArgs, func(_ config.RunMode, _ string, _ string, args map[string]*string, _ map[string]*string) (map[string]*string, error) {
				return util.EvaluateEnvTemplateMap(args)
			})
			t.SetEnvs(test.env)

			localDocker := NewLocalDaemon(test.api, nil, false, nil)
			opts := BuildOptions{Tag: "finalimage", Mode: test.mode}
			_, err := localDocker.Build(context.Background(), ioutil.Discard, test.workspace, "final-image", test.artifact, opts)

			if test.shouldErr {
				t.CheckErrorContains(test.expectedError, err)
			} else {
				t.CheckNoError(err)
				t.CheckDeepEqual(test.api.Built[0], test.expected)
			}
		})
	}
}

func TestImageID(t *testing.T) {
	tests := []struct {
		description string
		ref         string
		api         *testutil.FakeAPIClient
		expected    string
		shouldErr   bool
	}{
		{
			description: "find by tag",
			ref:         "identifier:latest",
			api:         (&testutil.FakeAPIClient{}).Add("identifier:latest", "sha256:123abc"),
			expected:    "sha256:123abc",
		},
		{
			description: "find by imageID",
			ref:         "sha256:123abc",
			api:         (&testutil.FakeAPIClient{}).Add("identifier:latest", "sha256:123abc"),
			expected:    "sha256:123abc",
		},
		{
			description: "image inspect error",
			ref:         "test",
			api: &testutil.FakeAPIClient{
				ErrImageInspect: true,
			},
			shouldErr: true,
		},
		{
			description: "not found",
			ref:         "somethingelse",
			api:         &testutil.FakeAPIClient{},
			expected:    "",
		},
	}
	for _, test := range tests {
		testutil.Run(t, test.description, func(t *testutil.T) {
			localDocker := NewLocalDaemon(test.api, nil, false, nil)

			imageID, err := localDocker.ImageID(context.Background(), test.ref)

			t.CheckErrorAndDeepEqual(test.shouldErr, err, test.expected, imageID)
			if test.shouldErr {
				if e, ok := err.(sErrors.Error); ok {
					t.CheckDeepEqual(e.StatusCode(), proto.StatusCode_BUILD_DOCKER_GET_DIGEST_ERR)
				} else {
					t.Error("expected to be of type actionable err not found")
				}
			}
		})
	}
}

func TestGetBuildArgs(t *testing.T) {
	tests := []struct {
		description string
		artifact    *latestV2.DockerArtifact
		env         []string
		want        []string
		shouldErr   bool
	}{
		{
			description: "build args",
			artifact: &latestV2.DockerArtifact{
				BuildArgs: map[string]*string{
					"key1": util.StringPtr("value1"),
					"key2": nil,
					"key3": util.StringPtr("{{.FOO}}"),
				},
			},
			env:  []string{"FOO=bar"},
			want: []string{"--build-arg", "key1=value1", "--build-arg", "key2", "--build-arg", "key3=bar"},
		},
		{
			description: "invalid build arg",
			artifact: &latestV2.DockerArtifact{
				BuildArgs: map[string]*string{
					"key": util.StringPtr("{{INVALID"),
				},
			},
			shouldErr: true,
		},
		{
			description: "add host",
			artifact: &latestV2.DockerArtifact{
				AddHost: []string{"1.gcr.io:127.0.0.1", "2.gcr.io:127.0.0.1"},
			},
			want: []string{"--add-host", "1.gcr.io:127.0.0.1", "--add-host", "2.gcr.io:127.0.0.1"},
		},
		{
			description: "cache from",
			artifact: &latestV2.DockerArtifact{
				CacheFrom: []string{"gcr.io/foo/bar", "baz:latest"},
			},
			want: []string{"--cache-from", "gcr.io/foo/bar", "--cache-from", "baz:latest"},
		},
		{
			description: "additional CLI flags",
			artifact: &latestV2.DockerArtifact{
				CliFlags: []string{"--foo", "--bar"},
			},
			want: []string{"--foo", "--bar"},
		},
		{
			description: "target",
			artifact: &latestV2.DockerArtifact{
				Target: "stage1",
			},
			want: []string{"--target", "stage1"},
		},
		{
			description: "network mode",
			artifact: &latestV2.DockerArtifact{
				NetworkMode: "Bridge",
			},
			want: []string{"--network", "bridge"},
		},
		{
			description: "no-cache",
			artifact: &latestV2.DockerArtifact{
				NoCache: true,
			},
			want: []string{"--no-cache"},
		},
		{
			description: "squash",
			artifact: &latestV2.DockerArtifact{
				Squash: true,
			},
			want: []string{"--squash"},
		},
		{
			description: "secret with no source",
			artifact: &latestV2.DockerArtifact{
				Secrets: []*latestV2.DockerSecret{
					{ID: "mysecret"},
				},
			},
			want: []string{"--secret", "id=mysecret"},
		},
		{
<<<<<<< HEAD
			description: "secret with source",
			artifact: &latestV2.DockerArtifact{
				Secrets: []*latestV2.DockerSecret{
=======
			description: "secret with file source",
			artifact: &latestV1.DockerArtifact{
				Secrets: []*latestV1.DockerSecret{
>>>>>>> 251c0406
					{ID: "mysecret", Source: "foo.src"},
				},
			},
			want: []string{"--secret", "id=mysecret,src=foo.src"},
		},
		{
			description: "secret with env source",
			artifact: &latestV1.DockerArtifact{
				Secrets: []*latestV1.DockerSecret{
					{ID: "mysecret", Env: "FOO"},
				},
			},
			want: []string{"--secret", "id=mysecret,env=FOO"},
		},
		{
			description: "multiple secrets",
			artifact: &latestV2.DockerArtifact{
				Secrets: []*latestV2.DockerSecret{
					{ID: "mysecret", Source: "foo.src"},
					{ID: "anothersecret", Source: "bar.src"},
				},
			},
			want: []string{"--secret", "id=mysecret,src=foo.src", "--secret", "id=anothersecret,src=bar.src"},
		},
		{
			description: "ssh with no source",
			artifact: &latestV2.DockerArtifact{
				SSH: "default",
			},
			want: []string{"--ssh", "default"},
		},
		{
			description: "all",
			artifact: &latestV2.DockerArtifact{
				BuildArgs: map[string]*string{
					"key1": util.StringPtr("value1"),
				},
				CacheFrom:   []string{"foo"},
				Target:      "stage1",
				NetworkMode: "None",
				CliFlags:    []string{"--foo", "--bar"},
			},
			want: []string{"--build-arg", "key1=value1", "--cache-from", "foo", "--foo", "--bar", "--target", "stage1", "--network", "none"},
		},
	}
	for _, test := range tests {
		testutil.Run(t, test.description, func(t *testutil.T) {
			t.Override(&util.OSEnviron, func() []string { return test.env })
			args, err := util.EvaluateEnvTemplateMap(test.artifact.BuildArgs)
			t.CheckError(test.shouldErr, err)
			if test.shouldErr {
				return
			}

			result, err := ToCLIBuildArgs(test.artifact, args)

			t.CheckError(test.shouldErr, err)
			if !test.shouldErr {
				t.CheckDeepEqual(test.want, result)
			}
		})
	}
}

func TestImageExists(t *testing.T) {
	tests := []struct {
		description string
		api         *testutil.FakeAPIClient
		image       string
		expected    bool
	}{
		{
			description: "image exists",
			image:       "image:tag",
			api:         (&testutil.FakeAPIClient{}).Add("image:tag", "imageID"),
			expected:    true,
		}, {
			description: "image does not exist",
			image:       "dne",
			api: (&testutil.FakeAPIClient{
				ErrImageInspect: true,
			}).Add("image:tag", "imageID"),
		}, {
			description: "error getting image",
			api: (&testutil.FakeAPIClient{
				ErrImageInspect: true,
			}).Add("image:tag", "imageID"),
		},
	}
	for _, test := range tests {
		testutil.Run(t, test.description, func(t *testutil.T) {
			localDocker := NewLocalDaemon(test.api, nil, false, nil)

			actual := localDocker.ImageExists(context.Background(), test.image)

			t.CheckDeepEqual(test.expected, actual)
		})
	}
}

func TestConfigFile(t *testing.T) {
	api := (&testutil.FakeAPIClient{}).Add("gcr.io/image", "sha256:imageIDabcab")

	localDocker := NewLocalDaemon(api, nil, false, nil)
	cfg, err := localDocker.ConfigFile(context.Background(), "gcr.io/image")

	testutil.CheckErrorAndDeepEqual(t, false, err, "sha256:imageIDabcab", cfg.Config.Image)
}

type APICallsCounter struct {
	client.CommonAPIClient
	calls int32
}

func (c *APICallsCounter) ImageInspectWithRaw(ctx context.Context, image string) (types.ImageInspect, []byte, error) {
	atomic.AddInt32(&c.calls, 1)
	return c.CommonAPIClient.ImageInspectWithRaw(ctx, image)
}

func TestConfigFileConcurrentCalls(t *testing.T) {
	api := &APICallsCounter{
		CommonAPIClient: (&testutil.FakeAPIClient{}).Add("gcr.io/image", "sha256:imageIDabcab"),
	}

	localDocker := NewLocalDaemon(api, nil, false, nil)

	var wg sync.WaitGroup
	for i := 0; i < 100; i++ {
		wg.Add(1)
		go func() {
			localDocker.ConfigFile(context.Background(), "gcr.io/image")
			wg.Done()
		}()
	}
	wg.Wait()

	// Check that the APIClient was called only once
	testutil.CheckDeepEqual(t, int32(1), atomic.LoadInt32(&api.calls))
}

func TestTagWithImageID(t *testing.T) {
	tests := []struct {
		description string
		imageName   string
		imageID     string
		expected    string
		shouldErr   bool
	}{
		{
			description: "success",
			imageName:   "ref",
			imageID:     "sha256:imageID",
			expected:    "ref:imageID",
		},
		{
			description: "ignore tag",
			imageName:   "ref:tag",
			imageID:     "sha256:imageID",
			expected:    "ref:imageID",
		},
		{
			description: "not found",
			imageName:   "ref",
			imageID:     "sha256:unknownImageID",
			shouldErr:   true,
		},
		{
			description: "invalid",
			imageName:   "!!invalid!!",
			shouldErr:   true,
		},
	}
	for _, test := range tests {
		testutil.Run(t, test.description, func(t *testutil.T) {
			api := (&testutil.FakeAPIClient{}).Add("sha256:imageID", "sha256:imageID")

			localDocker := NewLocalDaemon(api, nil, false, nil)
			tag, err := localDocker.TagWithImageID(context.Background(), test.imageName, test.imageID)

			t.CheckError(test.shouldErr, err)
			t.CheckDeepEqual(test.expected, tag)
		})
	}
}<|MERGE_RESOLUTION|>--- conflicted
+++ resolved
@@ -353,15 +353,9 @@
 			want: []string{"--secret", "id=mysecret"},
 		},
 		{
-<<<<<<< HEAD
-			description: "secret with source",
+			description: "secret with file source",
 			artifact: &latestV2.DockerArtifact{
 				Secrets: []*latestV2.DockerSecret{
-=======
-			description: "secret with file source",
-			artifact: &latestV1.DockerArtifact{
-				Secrets: []*latestV1.DockerSecret{
->>>>>>> 251c0406
 					{ID: "mysecret", Source: "foo.src"},
 				},
 			},
@@ -369,8 +363,8 @@
 		},
 		{
 			description: "secret with env source",
-			artifact: &latestV1.DockerArtifact{
-				Secrets: []*latestV1.DockerSecret{
+			artifact: &latestV2.DockerArtifact{
+				Secrets: []*latestV2.DockerSecret{
 					{ID: "mysecret", Env: "FOO"},
 				},
 			},
