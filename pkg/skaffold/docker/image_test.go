/*
Copyright 2019 The Skaffold Authors

Licensed under the Apache License, Version 2.0 (the "License");
you may not use this file except in compliance with the License.
You may obtain a copy of the License at

    http://www.apache.org/licenses/LICENSE-2.0

Unless required by applicable law or agreed to in writing, software
distributed under the License is distributed on an "AS IS" BASIS,
WITHOUT WARRANTIES OR CONDITIONS OF ANY KIND, either express or implied.
See the License for the specific language governing permissions and
limitations under the License.
*/

package docker

import (
	"context"
	"io/ioutil"
	"sync"
	"sync/atomic"
	"testing"

	"github.com/docker/docker/api/types"
	"github.com/docker/docker/client"

	"github.com/GoogleContainerTools/skaffold/pkg/skaffold/config"
	sErrors "github.com/GoogleContainerTools/skaffold/pkg/skaffold/errors"
	latestV2 "github.com/GoogleContainerTools/skaffold/pkg/skaffold/schema/latest/v2"
	"github.com/GoogleContainerTools/skaffold/pkg/skaffold/util"
	"github.com/GoogleContainerTools/skaffold/proto/v1"
	"github.com/GoogleContainerTools/skaffold/testutil"
)

func TestPush(t *testing.T) {
	tests := []struct {
		description    string
		imageName      string
		api            *testutil.FakeAPIClient
		expectedDigest string
		shouldErr      bool
	}{
		{
			description:    "push",
			imageName:      "gcr.io/scratchman",
			api:            (&testutil.FakeAPIClient{}).Add("gcr.io/scratchman", "sha256:imageIDabcab"),
			expectedDigest: "sha256:bb1f952848763dd1f8fcf14231d7a4557775abf3c95e588561bc7a478c94e7e0",
		},
		{
			description: "stream error",
			imageName:   "gcr.io/imthescratchman",
			api: &testutil.FakeAPIClient{
				ErrStream: true,
			},
			shouldErr: true,
		},
		{
			description: "image push error",
			imageName:   "gcr.io/skibabopbadopbop",
			api: &testutil.FakeAPIClient{
				ErrImagePush: true,
			},
			shouldErr: true,
		},
	}
	for _, test := range tests {
		testutil.Run(t, test.description, func(t *testutil.T) {
			t.Override(&DefaultAuthHelper, testAuthHelper{})

			localDocker := NewLocalDaemon(test.api, nil, false, nil)
			digest, err := localDocker.Push(context.Background(), ioutil.Discard, test.imageName)

			t.CheckErrorAndDeepEqual(test.shouldErr, err, test.expectedDigest, digest)
		})
	}
}

func TestDoNotPushAlreadyPushed(t *testing.T) {
	testutil.Run(t, "", func(t *testutil.T) {
		t.Override(&DefaultAuthHelper, testAuthHelper{})

		api := &testutil.FakeAPIClient{}
		api.Add("image", "sha256:imageIDabcab")
		localDocker := NewLocalDaemon(api, nil, false, nil)

		digest, err := localDocker.Push(context.Background(), ioutil.Discard, "image")
		t.CheckNoError(err)
		t.CheckDeepEqual("sha256:bb1f952848763dd1f8fcf14231d7a4557775abf3c95e588561bc7a478c94e7e0", digest)

		// Images already pushed don't need being pushed.
		api.ErrImagePush = true

		digest, err = localDocker.Push(context.Background(), ioutil.Discard, "image")
		t.CheckNoError(err)
		t.CheckDeepEqual("sha256:bb1f952848763dd1f8fcf14231d7a4557775abf3c95e588561bc7a478c94e7e0", digest)
	})
}

func TestBuild(t *testing.T) {
	tests := []struct {
		description   string
		env           map[string]string
		api           *testutil.FakeAPIClient
		workspace     string
		artifact      *latestV2.DockerArtifact
		expected      types.ImageBuildOptions
		mode          config.RunMode
		shouldErr     bool
		expectedError string
	}{
		{
			description: "build",
			api:         &testutil.FakeAPIClient{},
			workspace:   ".",
			artifact:    &latestV2.DockerArtifact{},
			expected: types.ImageBuildOptions{
				Tags:        []string{"finalimage"},
				AuthConfigs: allAuthConfig,
			},
			mode: config.RunModes.Dev,
		},
		{
			description: "build with options",
			api:         &testutil.FakeAPIClient{},
			env: map[string]string{
				"VALUE3": "value3",
			},
			workspace: ".",
			artifact: &latestV2.DockerArtifact{
				DockerfilePath: "Dockerfile",
				BuildArgs: map[string]*string{
					"k1": nil,
					"k2": util.StringPtr("value2"),
					"k3": util.StringPtr("{{.VALUE3}}"),
				},
				CacheFrom:   []string{"from-1"},
				Target:      "target",
				NetworkMode: "None",
				NoCache:     true,
			},
			mode: config.RunModes.Dev,
			expected: types.ImageBuildOptions{
				Tags:       []string{"finalimage"},
				Dockerfile: "Dockerfile",
				BuildArgs: map[string]*string{
					"k1": nil,
					"k2": util.StringPtr("value2"),
					"k3": util.StringPtr("value3"),
				},
				CacheFrom:   []string{"from-1"},
				AuthConfigs: allAuthConfig,
				Target:      "target",
				NetworkMode: "none",
				NoCache:     true,
			},
		},
		{
			description: "bad image build",
			api: &testutil.FakeAPIClient{
				ErrImageBuild: true,
			},
			mode:          config.RunModes.Dev,
			workspace:     ".",
			artifact:      &latestV2.DockerArtifact{},
			shouldErr:     true,
			expectedError: "docker build",
		},
		{
			description: "bad return reader",
			api: &testutil.FakeAPIClient{
				ErrStream: true,
			},
			workspace:     ".",
			mode:          config.RunModes.Dev,
			artifact:      &latestV2.DockerArtifact{},
			shouldErr:     true,
			expectedError: "unable to stream build output",
		},
		{
			description: "bad build arg template",
			artifact: &latestV2.DockerArtifact{
				BuildArgs: map[string]*string{
					"key": util.StringPtr("{{INVALID"),
				},
			},
			mode:          config.RunModes.Dev,
			shouldErr:     true,
			expectedError: `function "INVALID" not defined`,
		},
	}
	for _, test := range tests {
		testutil.Run(t, test.description, func(t *testutil.T) {
			t.Override(&DefaultAuthHelper, testAuthHelper{})
			t.Override(&EvalBuildArgs, func(_ config.RunMode, _ string, _ string, args map[string]*string, _ map[string]*string) (map[string]*string, error) {
				return util.EvaluateEnvTemplateMap(args)
			})
			t.SetEnvs(test.env)

			localDocker := NewLocalDaemon(test.api, nil, false, nil)
			opts := BuildOptions{Tag: "finalimage", Mode: test.mode}
			_, err := localDocker.Build(context.Background(), ioutil.Discard, test.workspace, "final-image", test.artifact, opts)

			if test.shouldErr {
				t.CheckErrorContains(test.expectedError, err)
			} else {
				t.CheckNoError(err)
				t.CheckDeepEqual(test.api.Built[0], test.expected)
			}
		})
	}
}

func TestImageID(t *testing.T) {
	tests := []struct {
		description string
		ref         string
		api         *testutil.FakeAPIClient
		expected    string
		shouldErr   bool
	}{
		{
			description: "find by tag",
			ref:         "identifier:latest",
			api:         (&testutil.FakeAPIClient{}).Add("identifier:latest", "sha256:123abc"),
			expected:    "sha256:123abc",
		},
		{
			description: "find by imageID",
			ref:         "sha256:123abc",
			api:         (&testutil.FakeAPIClient{}).Add("identifier:latest", "sha256:123abc"),
			expected:    "sha256:123abc",
		},
		{
			description: "image inspect error",
			ref:         "test",
			api: &testutil.FakeAPIClient{
				ErrImageInspect: true,
			},
			shouldErr: true,
		},
		{
			description: "not found",
			ref:         "somethingelse",
			api:         &testutil.FakeAPIClient{},
			expected:    "",
		},
	}
	for _, test := range tests {
		testutil.Run(t, test.description, func(t *testutil.T) {
			localDocker := NewLocalDaemon(test.api, nil, false, nil)

			imageID, err := localDocker.ImageID(context.Background(), test.ref)

			t.CheckErrorAndDeepEqual(test.shouldErr, err, test.expected, imageID)
			if test.shouldErr {
				if e, ok := err.(sErrors.Error); ok {
					t.CheckDeepEqual(e.StatusCode(), proto.StatusCode_BUILD_DOCKER_GET_DIGEST_ERR)
				} else {
					t.Error("expected to be of type actionable err not found")
				}
			}
		})
	}
}

func TestGetBuildArgs(t *testing.T) {
	tests := []struct {
		description string
		artifact    *latestV2.DockerArtifact
		env         []string
		want        []string
		shouldErr   bool
	}{
		{
			description: "build args",
			artifact: &latestV2.DockerArtifact{
				BuildArgs: map[string]*string{
					"key1": util.StringPtr("value1"),
					"key2": nil,
					"key3": util.StringPtr("{{.FOO}}"),
				},
			},
			env:  []string{"FOO=bar"},
			want: []string{"--build-arg", "key1=value1", "--build-arg", "key2", "--build-arg", "key3=bar"},
		},
		{
			description: "invalid build arg",
			artifact: &latestV2.DockerArtifact{
				BuildArgs: map[string]*string{
					"key": util.StringPtr("{{INVALID"),
				},
			},
			shouldErr: true,
		},
		{
			description: "add host",
			artifact: &latestV2.DockerArtifact{
				AddHost: []string{"1.gcr.io:127.0.0.1", "2.gcr.io:127.0.0.1"},
			},
			want: []string{"--add-host", "1.gcr.io:127.0.0.1", "--add-host", "2.gcr.io:127.0.0.1"},
		},
		{
			description: "cache from",
			artifact: &latestV2.DockerArtifact{
				CacheFrom: []string{"gcr.io/foo/bar", "baz:latest"},
			},
			want: []string{"--cache-from", "gcr.io/foo/bar", "--cache-from", "baz:latest"},
		},
		{
			description: "additional CLI flags",
			artifact: &latestV2.DockerArtifact{
				CliFlags: []string{"--foo", "--bar"},
			},
			want: []string{"--foo", "--bar"},
		},
		{
			description: "target",
			artifact: &latestV2.DockerArtifact{
				Target: "stage1",
			},
			want: []string{"--target", "stage1"},
		},
		{
			description: "network mode",
			artifact: &latestV2.DockerArtifact{
				NetworkMode: "Bridge",
			},
			want: []string{"--network", "bridge"},
		},
		{
			description: "no-cache",
			artifact: &latestV2.DockerArtifact{
				NoCache: true,
			},
			want: []string{"--no-cache"},
		},
		{
			description: "squash",
			artifact: &latestV2.DockerArtifact{
				Squash: true,
			},
			want: []string{"--squash"},
		},
		{
			description: "secret with no source",
<<<<<<< HEAD
			artifact: &latestV2.DockerArtifact{
				Secret: &latestV2.DockerSecret{
					ID: "mysecret",
=======
			artifact: &latestV1.DockerArtifact{
				Secrets: []*latestV1.DockerSecret{
					{ID: "mysecret"},
>>>>>>> edd1d458
				},
			},
			want: []string{"--secret", "id=mysecret"},
		},
		{
			description: "secret with source",
<<<<<<< HEAD
			artifact: &latestV2.DockerArtifact{
				Secret: &latestV2.DockerSecret{
					ID:     "mysecret",
					Source: "foo.src",
=======
			artifact: &latestV1.DockerArtifact{
				Secrets: []*latestV1.DockerSecret{
					{ID: "mysecret", Source: "foo.src"},
>>>>>>> edd1d458
				},
			},
			want: []string{"--secret", "id=mysecret,src=foo.src"},
		},
		{
			description: "multiple secrets",
			artifact: &latestV1.DockerArtifact{
				Secrets: []*latestV1.DockerSecret{
					{ID: "mysecret", Source: "foo.src"},
					{ID: "anothersecret", Source: "bar.src"},
				},
			},
			want: []string{"--secret", "id=mysecret,src=foo.src", "--secret", "id=anothersecret,src=bar.src"},
		},
		{
			description: "ssh with no source",
			artifact: &latestV2.DockerArtifact{
				SSH: "default",
			},
			want: []string{"--ssh", "default"},
		},
		{
			description: "all",
			artifact: &latestV2.DockerArtifact{
				BuildArgs: map[string]*string{
					"key1": util.StringPtr("value1"),
				},
				CacheFrom:   []string{"foo"},
				Target:      "stage1",
				NetworkMode: "None",
				CliFlags:    []string{"--foo", "--bar"},
			},
			want: []string{"--build-arg", "key1=value1", "--cache-from", "foo", "--foo", "--bar", "--target", "stage1", "--network", "none"},
		},
	}
	for _, test := range tests {
		testutil.Run(t, test.description, func(t *testutil.T) {
			t.Override(&util.OSEnviron, func() []string { return test.env })
			args, err := util.EvaluateEnvTemplateMap(test.artifact.BuildArgs)
			t.CheckError(test.shouldErr, err)
			if test.shouldErr {
				return
			}

			result, err := ToCLIBuildArgs(test.artifact, args)

			t.CheckError(test.shouldErr, err)
			if !test.shouldErr {
				t.CheckDeepEqual(test.want, result)
			}
		})
	}
}

func TestImageExists(t *testing.T) {
	tests := []struct {
		description string
		api         *testutil.FakeAPIClient
		image       string
		expected    bool
	}{
		{
			description: "image exists",
			image:       "image:tag",
			api:         (&testutil.FakeAPIClient{}).Add("image:tag", "imageID"),
			expected:    true,
		}, {
			description: "image does not exist",
			image:       "dne",
			api: (&testutil.FakeAPIClient{
				ErrImageInspect: true,
			}).Add("image:tag", "imageID"),
		}, {
			description: "error getting image",
			api: (&testutil.FakeAPIClient{
				ErrImageInspect: true,
			}).Add("image:tag", "imageID"),
		},
	}
	for _, test := range tests {
		testutil.Run(t, test.description, func(t *testutil.T) {
			localDocker := NewLocalDaemon(test.api, nil, false, nil)

			actual := localDocker.ImageExists(context.Background(), test.image)

			t.CheckDeepEqual(test.expected, actual)
		})
	}
}

func TestConfigFile(t *testing.T) {
	api := (&testutil.FakeAPIClient{}).Add("gcr.io/image", "sha256:imageIDabcab")

	localDocker := NewLocalDaemon(api, nil, false, nil)
	cfg, err := localDocker.ConfigFile(context.Background(), "gcr.io/image")

	testutil.CheckErrorAndDeepEqual(t, false, err, "sha256:imageIDabcab", cfg.Config.Image)
}

type APICallsCounter struct {
	client.CommonAPIClient
	calls int32
}

func (c *APICallsCounter) ImageInspectWithRaw(ctx context.Context, image string) (types.ImageInspect, []byte, error) {
	atomic.AddInt32(&c.calls, 1)
	return c.CommonAPIClient.ImageInspectWithRaw(ctx, image)
}

func TestConfigFileConcurrentCalls(t *testing.T) {
	api := &APICallsCounter{
		CommonAPIClient: (&testutil.FakeAPIClient{}).Add("gcr.io/image", "sha256:imageIDabcab"),
	}

	localDocker := NewLocalDaemon(api, nil, false, nil)

	var wg sync.WaitGroup
	for i := 0; i < 100; i++ {
		wg.Add(1)
		go func() {
			localDocker.ConfigFile(context.Background(), "gcr.io/image")
			wg.Done()
		}()
	}
	wg.Wait()

	// Check that the APIClient was called only once
	testutil.CheckDeepEqual(t, int32(1), atomic.LoadInt32(&api.calls))
}

func TestTagWithImageID(t *testing.T) {
	tests := []struct {
		description string
		imageName   string
		imageID     string
		expected    string
		shouldErr   bool
	}{
		{
			description: "success",
			imageName:   "ref",
			imageID:     "sha256:imageID",
			expected:    "ref:imageID",
		},
		{
			description: "ignore tag",
			imageName:   "ref:tag",
			imageID:     "sha256:imageID",
			expected:    "ref:imageID",
		},
		{
			description: "not found",
			imageName:   "ref",
			imageID:     "sha256:unknownImageID",
			shouldErr:   true,
		},
		{
			description: "invalid",
			imageName:   "!!invalid!!",
			shouldErr:   true,
		},
	}
	for _, test := range tests {
		testutil.Run(t, test.description, func(t *testutil.T) {
			api := (&testutil.FakeAPIClient{}).Add("sha256:imageID", "sha256:imageID")

			localDocker := NewLocalDaemon(api, nil, false, nil)
			tag, err := localDocker.TagWithImageID(context.Background(), test.imageName, test.imageID)

			t.CheckError(test.shouldErr, err)
			t.CheckDeepEqual(test.expected, tag)
		})
	}
}<|MERGE_RESOLUTION|>--- conflicted
+++ resolved
@@ -345,39 +345,26 @@
 		},
 		{
 			description: "secret with no source",
-<<<<<<< HEAD
-			artifact: &latestV2.DockerArtifact{
-				Secret: &latestV2.DockerSecret{
-					ID: "mysecret",
-=======
-			artifact: &latestV1.DockerArtifact{
-				Secrets: []*latestV1.DockerSecret{
+			artifact: &latestV2.DockerArtifact{
+				Secrets: []*latestV2.DockerSecret{
 					{ID: "mysecret"},
->>>>>>> edd1d458
 				},
 			},
 			want: []string{"--secret", "id=mysecret"},
 		},
 		{
 			description: "secret with source",
-<<<<<<< HEAD
-			artifact: &latestV2.DockerArtifact{
-				Secret: &latestV2.DockerSecret{
-					ID:     "mysecret",
-					Source: "foo.src",
-=======
-			artifact: &latestV1.DockerArtifact{
-				Secrets: []*latestV1.DockerSecret{
+			artifact: &latestV2.DockerArtifact{
+				Secrets: []*latestV2.DockerSecret{
 					{ID: "mysecret", Source: "foo.src"},
->>>>>>> edd1d458
 				},
 			},
 			want: []string{"--secret", "id=mysecret,src=foo.src"},
 		},
 		{
 			description: "multiple secrets",
-			artifact: &latestV1.DockerArtifact{
-				Secrets: []*latestV1.DockerSecret{
+			artifact: &latestV2.DockerArtifact{
+				Secrets: []*latestV2.DockerSecret{
 					{ID: "mysecret", Source: "foo.src"},
 					{ID: "anothersecret", Source: "bar.src"},
 				},
