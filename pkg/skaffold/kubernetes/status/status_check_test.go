--- conflicted
+++ resolved
@@ -301,12 +301,7 @@
 
 	for _, test := range tests {
 		testutil.Run(t, test.description, func(t *testutil.T) {
-<<<<<<< HEAD
-			testEvent.InitializeState([]latestV2.Pipeline{{}})
-			errCode, err := getSkaffoldDeployStatus(test.counter, test.deployments)
-=======
 			actual, err := getSkaffoldDeployStatus(context.Background(), test.counter, test.sc)
->>>>>>> e9c900fe
 			t.CheckError(test.shouldErr, err)
 			t.CheckDeepEqual(test.expectedCode, actual)
 			if test.shouldErr {
@@ -472,13 +467,8 @@
 	for _, test := range tests {
 		testutil.Run(t, test.description, func(t *testutil.T) {
 			out := new(bytes.Buffer)
-<<<<<<< HEAD
 			testEvent.InitializeState([]latestV2.Pipeline{{}})
-			monitor := Monitor{labeller: labeller}
-=======
-			testEvent.InitializeState([]latestV1.Pipeline{{}})
 			monitor := monitor{labeller: labeller}
->>>>>>> e9c900fe
 			actual := monitor.printStatus(test.rs, out)
 			t.CheckDeepEqual(test.expectedOut, out.String())
 			t.CheckDeepEqual(test.expected, actual)
