/*
Copyright 2019 The Skaffold Authors

Licensed under the Apache License, Version 2.0 (the "License");
you may not use this file except in compliance with the License.
You may obtain a copy of the License at

    http://www.apache.org/licenses/LICENSE-2.0

Unless required by applicable law or agreed to in writing, software
distributed under the License is distributed on an "AS IS" BASIS,
WITHOUT WARRANTIES OR CONDITIONS OF ANY KIND, either express or implied.
See the License for the specific language governing permissions and
limitations under the License.
*/

package logger

import (
	"context"
	"fmt"
	"io"
	"sync"
	"sync/atomic"
	"time"

	v1 "k8s.io/api/core/v1"
	"k8s.io/apimachinery/pkg/watch"

	"github.com/GoogleContainerTools/skaffold/pkg/skaffold/graph"
	"github.com/GoogleContainerTools/skaffold/pkg/skaffold/kubectl"
	"github.com/GoogleContainerTools/skaffold/pkg/skaffold/kubernetes"
	"github.com/GoogleContainerTools/skaffold/pkg/skaffold/log"
	"github.com/GoogleContainerTools/skaffold/pkg/skaffold/log/stream"
	"github.com/GoogleContainerTools/skaffold/pkg/skaffold/output"
	olog "github.com/GoogleContainerTools/skaffold/pkg/skaffold/output/log"
	latestV2 "github.com/GoogleContainerTools/skaffold/pkg/skaffold/schema/latest/v2"
)

type Logger interface {
	log.Logger
	GetFormatter() Formatter
}

// LogAggregator aggregates the logs for all the deployed pods.
type LogAggregator struct {
	output            io.Writer
	kubectlcli        *kubectl.CLI
	config            Config
	podSelector       kubernetes.PodSelector
	podWatcher        kubernetes.PodWatcher
	colorPicker       output.ColorPicker
	formatter         Formatter
	muted             int32
	stopWatcher       func()
	sinceTime         time.Time
	events            chan kubernetes.PodEvent
	trackedContainers trackedContainers
	namespaces        *[]string
}

type Config interface {
	Tail() bool
<<<<<<< HEAD
	PipelineForImage(imageName string) (latestV2.Pipeline, bool)
	DefaultPipeline() latestV2.Pipeline
=======
	PipelineForImage(imageName string) (latestV1.Pipeline, bool)
	DefaultPipeline() latestV1.Pipeline
	JSONParseConfig() latestV1.JSONParseConfig
>>>>>>> 189a5529
}

// NewLogAggregator creates a new LogAggregator for a given output.
func NewLogAggregator(cli *kubectl.CLI, podSelector kubernetes.PodSelector, namespaces *[]string, config Config) *LogAggregator {
	a := &LogAggregator{
		kubectlcli:  cli,
		config:      config,
		podSelector: podSelector,
		podWatcher:  kubernetes.NewPodWatcher(podSelector),
		colorPicker: output.NewColorPicker(),
		stopWatcher: func() {},
		events:      make(chan kubernetes.PodEvent),
		namespaces:  namespaces,
	}
	a.formatter = func(p v1.Pod, c v1.ContainerStatus, isMuted func() bool) log.Formatter {
		pod := p
		return newKubernetesLogFormatter(config, a.colorPicker, isMuted, &pod, c)
	}
	return a
}

func (a *LogAggregator) GetFormatter() Formatter {
	return a.formatter
}

// RegisterArtifacts tracks the provided build artifacts in the colorpicker
func (a *LogAggregator) RegisterArtifacts(artifacts []graph.Artifact) {
	// image tags are added to the podSelector by the deployer, which are picked up by the podWatcher
	// we just need to make sure the colorPicker knows about the base images.
	// artifact.ImageName does not have a default repo substitution applied to it, so we use artifact.Tag.
	// TODO(nkubala) [07/15/22]: can we apply default repo to artifact.Image and avoid stripping tags?
	for _, artifact := range artifacts {
		a.colorPicker.AddImage(artifact.Tag)
	}
}

func (a *LogAggregator) SetSince(t time.Time) {
	if a == nil {
		// Logs are not activated.
		return
	}

	a.sinceTime = t
}

// Start starts a logger that listens to pods and tail their logs
// if they are matched by the `podSelector`.
func (a *LogAggregator) Start(ctx context.Context, out io.Writer) error {
	if a == nil {
		// Logs are not activated.
		return nil
	}

	a.output = out

	a.podWatcher.Register(a.events)
	stopWatcher, err := a.podWatcher.Start(ctx, a.kubectlcli.KubeContext, *a.namespaces)
	if err != nil {
		return err
	}

	go func() {
		defer stopWatcher()
		l := olog.Entry(ctx)
		defer l.Tracef("logAggregator: cease waiting for pod events")
		l.Tracef("logAggregator: waiting for pod events")
		for {
			select {
			case <-ctx.Done():
				l.Tracef("logAggregator: context canceled, ignoring")
			case evt, ok := <-a.events:
				if !ok {
					l.Tracef("logAggregator: channel closed, returning")
					return
				}

				// TODO(dgageot): Add EphemeralContainerStatuses
				pod := evt.Pod
				if evt.Type == watch.Deleted {
					continue
				}

				for _, c := range append(pod.Status.InitContainerStatuses, pod.Status.ContainerStatuses...) {
					if c.ContainerID == "" {
						if c.State.Waiting != nil && c.State.Waiting.Message != "" {
							output.Red.Fprintln(a.output, c.State.Waiting.Message)
						}
						continue
					}

					if !a.trackedContainers.add(c.ContainerID) && a.config.Tail() {
						go a.streamContainerLogs(ctx, pod, c)
					}
				}
			}
		}
	}()

	return nil
}

// Stop stops the logger.
func (a *LogAggregator) Stop() {
	l := olog.Entry(context.Background())
	if a == nil {
		// Logs are not activated.
		return
	}
	a.podWatcher.Deregister(a.events)
	l.Tracef("logAggregator: Stop() close channel")
	close(a.events) // the receiver shouldn't really be the one to close the channel
}

func sinceSeconds(d time.Duration) int64 {
	since := int64((d + 999*time.Millisecond).Truncate(1 * time.Second).Seconds())
	if since != 0 {
		return since
	}

	// 0 means all the logs. So we ask for the logs since 1s.
	return 1
}

func (a *LogAggregator) streamContainerLogs(ctx context.Context, pod *v1.Pod, container v1.ContainerStatus) {
	olog.Entry(ctx).Infof("Streaming logs from pod: %s container: %s", pod.Name, container.Name)

	// In theory, it's more precise to use --since-time='' but there can be a time
	// difference between the user's machine and the server.
	// So we use --since=Xs and round up to the nearest second to not lose any log.
	sinceSeconds := fmt.Sprintf("--since=%ds", sinceSeconds(time.Since(a.sinceTime)))

	tr, tw := io.Pipe()
	go func() {
		if err := a.kubectlcli.Run(ctx, nil, tw, "logs", sinceSeconds, "-f", pod.Name, "-c", container.Name, "--namespace", pod.Namespace); err != nil {
			// Don't print errors if the user interrupted the logs
			// or if the logs were interrupted because of a configuration change
			if ctx.Err() != context.Canceled {
				olog.Entry(ctx).Warn(err)
			}
		}
		_ = tw.Close()
	}()

	if err := stream.StreamRequest(ctx, a.output, a.formatter(*pod, container, a.IsMuted), tr); err != nil {
		olog.Entry(ctx).Errorf("streaming request %s", err)
	}
}

// Mute mutes the logs.
func (a *LogAggregator) Mute() {
	if a == nil {
		// Logs are not activated.
		return
	}

	atomic.StoreInt32(&a.muted, 1)
}

// Unmute unmutes the logs.
func (a *LogAggregator) Unmute() {
	if a == nil {
		// Logs are not activated.
		return
	}
	atomic.StoreInt32(&a.muted, 0)
}

// IsMuted says if the logs are to be muted.
func (a *LogAggregator) IsMuted() bool {
	return atomic.LoadInt32(&a.muted) == 1
}

type trackedContainers struct {
	sync.Mutex
	ids map[string]bool
}

// add adds a containerID to be tracked. Return true if the container
// was already tracked.
func (t *trackedContainers) add(id string) bool {
	t.Lock()
	defer t.Unlock()
	alreadyTracked := t.ids[id]
	if t.ids == nil {
		t.ids = map[string]bool{}
	}
	t.ids[id] = true

	return alreadyTracked
}

// NoopLogger is used in tests. It will never retrieve any logs from any resources.
type NoopLogger struct {
	*log.NoopLogger
}

func (*NoopLogger) GetFormatter() Formatter { return nil }<|MERGE_RESOLUTION|>--- conflicted
+++ resolved
@@ -61,14 +61,9 @@
 
 type Config interface {
 	Tail() bool
-<<<<<<< HEAD
 	PipelineForImage(imageName string) (latestV2.Pipeline, bool)
 	DefaultPipeline() latestV2.Pipeline
-=======
-	PipelineForImage(imageName string) (latestV1.Pipeline, bool)
-	DefaultPipeline() latestV1.Pipeline
-	JSONParseConfig() latestV1.JSONParseConfig
->>>>>>> 189a5529
+	JSONParseConfig() latestV2.JSONParseConfig
 }
 
 // NewLogAggregator creates a new LogAggregator for a given output.
