--- conflicted
+++ resolved
@@ -57,7 +57,7 @@
 	return pipeline
 }
 
-func (c *mockConfig) JSONParseConfig() latestV1.JSONParseConfig {
+func (c *mockConfig) JSONParseConfig() latestV2.JSONParseConfig {
 	return c.log.JSONParse
 }
 
@@ -71,11 +71,7 @@
 			groups        = 5
 		)
 
-<<<<<<< HEAD
-		f := NewKubernetesLogFormatter(&mockConfig{log: latestV2.LogsConfig{Prefix: "none"}}, &mockColorPicker{}, func() bool { return false }, &v1.Pod{}, v1.ContainerStatus{})
-=======
-		f := newKubernetesLogFormatter(&mockConfig{log: latestV1.LogsConfig{Prefix: "none"}}, &mockColorPicker{}, func() bool { return false }, &v1.Pod{}, v1.ContainerStatus{})
->>>>>>> 189a5529
+		f := newKubernetesLogFormatter(&mockConfig{log: latestV2.LogsConfig{Prefix: "none"}}, &mockColorPicker{}, func() bool { return false }, &v1.Pod{}, v1.ContainerStatus{})
 
 		for i := 0; i < groups; i++ {
 			wg.Add(1)
