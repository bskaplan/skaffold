--- conflicted
+++ resolved
@@ -74,11 +74,7 @@
 // These ports are added to the provided container configuration's port set, and the bindings
 // are returned to be passed to ContainerCreate on Deploy to expose container ports on the host.
 // It also returns a list of containerPortForwardEntry, to be passed to the event handler
-<<<<<<< HEAD
-func (pm *PortManager) getPorts(containerName string, pf []*v2.PortForwardResource) (nat.PortSet, nat.PortMap, error) {
-=======
-func (pm *PortManager) getPorts(containerName string, pf []*v1.PortForwardResource, cfg *container.Config) (nat.PortMap, error) {
->>>>>>> edd1d458
+func (pm *PortManager) getPorts(containerName string, pf []*v2.PortForwardResource, cfg *container.Config) (nat.PortMap, error) {
 	pm.lock.Lock()
 	defer pm.lock.Unlock()
 	m := make(nat.PortMap)
