/*
Copyright 2021 The Skaffold Authors

Licensed under the Apache License, Version 2.0 (the "License");
you may not use this file except in compliance with the License.
You may obtain a copy of the License at

    http://www.apache.org/licenses/LICENSE-2.0

Unless required by applicable law or agreed to in writing, software
distributed under the License is distributed on an "AS IS" BASIS,
WITHOUT WARRANTIES OR CONDITIONS OF ANY KIND, either express or implied.
See the License for the specific language governing permissions and
limitations under the License.
*/

package docker

import (
	"context"
	"fmt"
	"io"
	"sync"

	"github.com/docker/docker/api/types/container"
	"github.com/docker/docker/api/types/mount"
	"github.com/pkg/errors"

	"github.com/GoogleContainerTools/skaffold/pkg/skaffold/access"
	"github.com/GoogleContainerTools/skaffold/pkg/skaffold/config"
	"github.com/GoogleContainerTools/skaffold/pkg/skaffold/debug"
	deployerr "github.com/GoogleContainerTools/skaffold/pkg/skaffold/deploy/error"
	"github.com/GoogleContainerTools/skaffold/pkg/skaffold/deploy/label"
	dockerutil "github.com/GoogleContainerTools/skaffold/pkg/skaffold/docker"
	"github.com/GoogleContainerTools/skaffold/pkg/skaffold/docker/debugger"
	"github.com/GoogleContainerTools/skaffold/pkg/skaffold/docker/logger"
	"github.com/GoogleContainerTools/skaffold/pkg/skaffold/docker/tracker"
	"github.com/GoogleContainerTools/skaffold/pkg/skaffold/graph"
	"github.com/GoogleContainerTools/skaffold/pkg/skaffold/log"
	olog "github.com/GoogleContainerTools/skaffold/pkg/skaffold/output/log"
	v2 "github.com/GoogleContainerTools/skaffold/pkg/skaffold/schema/latest/v2"
	"github.com/GoogleContainerTools/skaffold/pkg/skaffold/status"
	pkgsync "github.com/GoogleContainerTools/skaffold/pkg/skaffold/sync"
	"github.com/GoogleContainerTools/skaffold/pkg/skaffold/util"
)

type Deployer struct {
	debugger *debugger.DebugManager
	logger   log.Logger
	monitor  status.Monitor
	syncer   pkgsync.Syncer

<<<<<<< HEAD
	cfg         *v2.DockerDeploy
	tracker     *tracker.ContainerTracker
	portManager *PortManager // functions as Accessor
	client      dockerutil.LocalDaemon
	network     string
	resources   []*v2.PortForwardResource
	once        sync.Once
=======
	cfg                *v1.DockerDeploy
	tracker            *tracker.ContainerTracker
	portManager        *PortManager // functions as Accessor
	client             dockerutil.LocalDaemon
	network            string
	globalConfig       string
	insecureRegistries map[string]bool
	resources          []*v1.PortForwardResource
	once               sync.Once
>>>>>>> edd1d458
}

func NewDeployer(ctx context.Context, cfg dockerutil.Config, labeller *label.DefaultLabeller, d *v2.DockerDeploy, resources []*v2.PortForwardResource) (*Deployer, error) {
	client, err := dockerutil.NewAPIClient(ctx, cfg)
	if err != nil {
		return nil, err
	}

	tracker := tracker.NewContainerTracker()
	l, err := logger.NewLogger(ctx, tracker, cfg)
	if err != nil {
		return nil, err
	}

	var dbg *debugger.DebugManager
	if cfg.ContainerDebugging() {
		debugHelpersRegistry, err := config.GetDebugHelpersRegistry(cfg.GlobalConfig())
		if err != nil {
			return nil, deployerr.DebugHelperRetrieveErr(fmt.Errorf("retrieving debug helpers registry: %w", err))
		}
		dbg = debugger.NewDebugManager(cfg.GetInsecureRegistries(), debugHelpersRegistry)
	}

	return &Deployer{
		cfg:                d,
		client:             client,
		network:            fmt.Sprintf("skaffold-network-%s", labeller.GetRunID()),
		resources:          resources,
		globalConfig:       cfg.GlobalConfig(),
		insecureRegistries: cfg.GetInsecureRegistries(),
		tracker:            tracker,
		portManager:        NewPortManager(), // fulfills Accessor interface
		debugger:           dbg,
		logger:             l,
		monitor:            &status.NoopMonitor{},
		syncer:             pkgsync.NewContainerSyncer(),
	}, nil
}

func (d *Deployer) TrackBuildArtifacts(artifacts []graph.Artifact) {
	d.logger.RegisterArtifacts(artifacts)
}

// TrackContainerFromBuild adds an artifact and its newly-associated container
// to the container tracker.
func (d *Deployer) TrackContainerFromBuild(artifact graph.Artifact, container tracker.Container) {
	d.tracker.Add(artifact, container)
}

// Deploy deploys built artifacts by creating containers in the local docker daemon
// from each artifact's image.
func (d *Deployer) Deploy(ctx context.Context, out io.Writer, builds []graph.Artifact) error {
	var err error
	d.once.Do(func() {
		err = d.client.NetworkCreate(ctx, d.network)
	})
	if err != nil {
		return fmt.Errorf("creating skaffold network %s: %w", d.network, err)
	}

	// TODO(nkubala)[07/20/21]: parallelize with sync.Errgroup
	for _, b := range builds {
		if err := d.deploy(ctx, out, b); err != nil {
			return err
		}
	}
	d.TrackBuildArtifacts(builds)

	return nil
}

// deploy creates a container in the local docker daemon from a build artifact's image.
func (d *Deployer) deploy(ctx context.Context, out io.Writer, artifact graph.Artifact) error {
	if !util.StrSliceContains(d.cfg.Images, artifact.ImageName) {
		// TODO(nkubala)[07/20/21]: should we error out in this case?
		olog.Entry(ctx).Warnf("skipping deploy for image %s since it was not built by Skaffold", artifact.ImageName)
		return nil
	}
	if container, found := d.tracker.ContainerForImage(artifact.ImageName); found {
		olog.Entry(ctx).Debugf("removing old container %s for image %s", container.ID, artifact.ImageName)
		if err := d.client.Delete(ctx, out, container.ID); err != nil {
			return fmt.Errorf("failed to remove old container %s for image %s: %w", container.ID, artifact.ImageName, err)
		}
		d.portManager.relinquishPorts(container.Name)
	}
	if d.cfg.UseCompose {
		// TODO(nkubala): implement
		return fmt.Errorf("docker compose not yet supported by skaffold")
	}

	containerCfg, err := d.containerConfigFromImage(ctx, artifact.Tag)
	if err != nil {
		return err
	}

	bindings, err := d.portManager.getPorts(artifact.ImageName, d.resources, containerCfg)
	if err != nil {
		return err
	}

	containerName := d.getContainerName(ctx, artifact.ImageName)
	opts := dockerutil.ContainerCreateOpts{
		Name:            containerName,
		Network:         d.network,
		Bindings:        bindings,
		ContainerConfig: containerCfg,
	}

	if d.debugger != nil {
		if err := d.setupDebugging(ctx, out, artifact, containerCfg); err != nil {
			return errors.Wrap(err, "setting up debugger")
		}

		// mount all debug support container volumes into the application container
		var mounts []mount.Mount
		for _, m := range d.debugger.SupportMounts() {
			mounts = append(mounts, m)
		}
		opts.Mounts = mounts
	}

	id, err := d.client.Run(ctx, out, opts)
	if err != nil {
		return errors.Wrap(err, "creating container in local docker")
	}
	d.TrackContainerFromBuild(artifact, tracker.Container{Name: containerName, ID: id})
	return nil
}

func (d *Deployer) setupDebugging(ctx context.Context, out io.Writer, artifact graph.Artifact, containerCfg *container.Config) error {
	initContainers, err := d.debugger.TransformImage(ctx, artifact, containerCfg)
	if err != nil {
		return errors.Wrap(err, "transforming image for debugging")
	}

	/*
		When images are transformed, a set of init containers is sometimes generated which
		provide necessary debugging files into the application container. These files are
		shared via a volume created by the init container. We only need to create each init container
		once, so we track the mounts on the DebugManager. These mounts are then added to the container
		configuration before creating the container in the daemon.

		NOTE: All tracked mounts (and created init containers) are assumed to be in the same Docker daemon,
		configured implicitly on the system. The tracking on the DebugManager will need to be updated to account
		for the active daemon if this is ever extended to support multiple active Docker daemons.
	*/
	for _, c := range initContainers {
		if d.debugger.HasMount(c.Image) {
			// skip duplication of init containers
			continue
		}
		// pull the debug support image into the local daemon
		if err := d.client.Pull(ctx, out, c.Image); err != nil {
			return errors.Wrap(err, "pulling init container image")
		}
		// create the init container
		id, err := d.client.Run(ctx, out, dockerutil.ContainerCreateOpts{
			ContainerConfig: c,
		})
		if err != nil {
			return errors.Wrap(err, "creating container in local docker")
		}
		r, err := d.client.ContainerInspect(ctx, id)
		if err != nil {
			return errors.Wrap(err, "inspecting init container")
		}
		if len(r.Mounts) != 1 {
			olog.Entry(ctx).Warnf("unable to retrieve mount from debug init container: debugging may not work correctly!")
		}
		// we know there is only one mount point, since we generated the init container config ourselves
		d.debugger.AddSupportMount(c.Image, r.Mounts[0].Name)
	}
	return nil
}

func (d *Deployer) containerConfigFromImage(ctx context.Context, taggedImage string) (*container.Config, error) {
	config, _, err := d.client.ImageInspectWithRaw(ctx, taggedImage)
	if err != nil {
		return nil, err
	}
	config.Config.Image = taggedImage // the client replaces this with an image ID. put back the originally provided tagged image
	return config.Config, err
}

func (d *Deployer) getContainerName(ctx context.Context, name string) string {
	currentName := name
	counter := 1
	for {
		if !d.client.ContainerExists(ctx, currentName) {
			break
		}
		currentName = fmt.Sprintf("%s-%d", name, counter)
		counter++
	}

	if currentName != name {
		olog.Entry(ctx).Debugf("container %s already present in local daemon: using %s instead", name, currentName)
	}
	return currentName
}

func (d *Deployer) Dependencies() ([]string, error) {
	// noop since there is no deploy config
	return nil, nil
}

func (d *Deployer) Cleanup(ctx context.Context, out io.Writer) error {
	for _, container := range d.tracker.DeployedContainers() {
		if err := d.client.Delete(ctx, out, container.ID); err != nil {
			// TODO(nkubala): replace with actionable error
			return errors.Wrap(err, "cleaning up deployed container")
		}
		d.portManager.relinquishPorts(container.Name)
	}

	for _, m := range d.debugger.SupportMounts() {
		if err := d.client.VolumeRemove(ctx, m.Source); err != nil {
			return errors.Wrap(err, "cleaning up debug support volume")
		}
	}

	err := d.client.NetworkRemove(ctx, d.network)
	return errors.Wrap(err, "cleaning up skaffold created network")
}

func (d *Deployer) Render(context.Context, io.Writer, []graph.Artifact, bool, string) error {
	return errors.New("render not implemented for docker deployer")
}

func (d *Deployer) GetAccessor() access.Accessor {
	return d.portManager
}

func (d *Deployer) GetDebugger() debug.Debugger {
	return d.debugger
}

func (d *Deployer) GetLogger() log.Logger {
	return d.logger
}

func (d *Deployer) GetSyncer() pkgsync.Syncer {
	return d.syncer
}

func (d *Deployer) GetStatusMonitor() status.Monitor {
	return d.monitor
}

func (d *Deployer) RegisterLocalImages([]graph.Artifact) {
	// all images are local, so this is a noop
}<|MERGE_RESOLUTION|>--- conflicted
+++ resolved
@@ -50,25 +50,15 @@
 	monitor  status.Monitor
 	syncer   pkgsync.Syncer
 
-<<<<<<< HEAD
-	cfg         *v2.DockerDeploy
-	tracker     *tracker.ContainerTracker
-	portManager *PortManager // functions as Accessor
-	client      dockerutil.LocalDaemon
-	network     string
-	resources   []*v2.PortForwardResource
-	once        sync.Once
-=======
-	cfg                *v1.DockerDeploy
+	cfg                *v2.DockerDeploy
 	tracker            *tracker.ContainerTracker
 	portManager        *PortManager // functions as Accessor
 	client             dockerutil.LocalDaemon
 	network            string
 	globalConfig       string
 	insecureRegistries map[string]bool
-	resources          []*v1.PortForwardResource
+	resources          []*v2.PortForwardResource
 	once               sync.Once
->>>>>>> edd1d458
 }
 
 func NewDeployer(ctx context.Context, cfg dockerutil.Config, labeller *label.DefaultLabeller, d *v2.DockerDeploy, resources []*v2.PortForwardResource) (*Deployer, error) {
