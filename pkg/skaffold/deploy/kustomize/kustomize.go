/*
Copyright 2019 The Skaffold Authors

Licensed under the Apache License, Version 2.0 (the "License");
you may not use this file except in compliance with the License.
You may obtain a copy of the License at

    http://www.apache.org/licenses/LICENSE-2.0

Unless required by applicable law or agreed to in writing, software
distributed under the License is distributed on an "AS IS" BASIS,
WITHOUT WARRANTIES OR CONDITIONS OF ANY KIND, either express or implied.
See the License for the specific language governing permissions and
limitations under the License.
*/

package kustomize

import (
	"context"
	"fmt"
	"io"
	"os"
	"os/exec"
	"path/filepath"

	"github.com/segmentio/textio"
	yamlv3 "gopkg.in/yaml.v3"

	"github.com/GoogleContainerTools/skaffold/pkg/skaffold/access"
	"github.com/GoogleContainerTools/skaffold/pkg/skaffold/config"
	"github.com/GoogleContainerTools/skaffold/pkg/skaffold/debug"
	component "github.com/GoogleContainerTools/skaffold/pkg/skaffold/deploy/component/kubernetes"
	deployerr "github.com/GoogleContainerTools/skaffold/pkg/skaffold/deploy/error"
	"github.com/GoogleContainerTools/skaffold/pkg/skaffold/deploy/kubectl"
	"github.com/GoogleContainerTools/skaffold/pkg/skaffold/deploy/label"
	deployutil "github.com/GoogleContainerTools/skaffold/pkg/skaffold/deploy/util"
	"github.com/GoogleContainerTools/skaffold/pkg/skaffold/event"
	"github.com/GoogleContainerTools/skaffold/pkg/skaffold/graph"
	"github.com/GoogleContainerTools/skaffold/pkg/skaffold/instrumentation"
	"github.com/GoogleContainerTools/skaffold/pkg/skaffold/kubernetes"
	"github.com/GoogleContainerTools/skaffold/pkg/skaffold/kubernetes/manifest"
	"github.com/GoogleContainerTools/skaffold/pkg/skaffold/loader"
	"github.com/GoogleContainerTools/skaffold/pkg/skaffold/log"
	"github.com/GoogleContainerTools/skaffold/pkg/skaffold/output"
	latestV2 "github.com/GoogleContainerTools/skaffold/pkg/skaffold/schema/latest/v2"
	"github.com/GoogleContainerTools/skaffold/pkg/skaffold/status"
	"github.com/GoogleContainerTools/skaffold/pkg/skaffold/sync"
	"github.com/GoogleContainerTools/skaffold/pkg/skaffold/util"
	"github.com/GoogleContainerTools/skaffold/pkg/skaffold/warnings"
)

var (
	DefaultKustomizePath = "."
	KustomizeFilePaths   = []string{"kustomization.yaml", "kustomization.yml", "Kustomization"}
	basePath             = "base"
	KustomizeBinaryCheck = kustomizeBinaryExists // For testing
)

// kustomization is the content of a kustomization.yaml file.
type kustomization struct {
	Components            []string              `yaml:"components"`
	Bases                 []string              `yaml:"bases"`
	Resources             []string              `yaml:"resources"`
	Patches               []patchWrapper        `yaml:"patches"`
	PatchesStrategicMerge []strategicMergePatch `yaml:"patchesStrategicMerge"`
	CRDs                  []string              `yaml:"crds"`
	PatchesJSON6902       []patchJSON6902       `yaml:"patchesJson6902"`
	ConfigMapGenerator    []configMapGenerator  `yaml:"configMapGenerator"`
	SecretGenerator       []secretGenerator     `yaml:"secretGenerator"`
}

type patchPath struct {
	Path  string `yaml:"path"`
	Patch string `yaml:"patch"`
}

type patchWrapper struct {
	*patchPath
}

type strategicMergePatch struct {
	Path  string
	Patch string
}

type patchJSON6902 struct {
	Path string `yaml:"path"`
}

type configMapGenerator struct {
	Files []string `yaml:"files"`
	Env   string   `yaml:"env"`
	Envs  []string `yaml:"envs"`
}

type secretGenerator struct {
	Files []string `yaml:"files"`
	Env   string   `yaml:"env"`
	Envs  []string `yaml:"envs"`
}

// Deployer deploys workflows using kustomize CLI.
type Deployer struct {
	*latestV2.KustomizeDeploy

	accessor      access.Accessor
	logger        log.Logger
	imageLoader   loader.ImageLoader
	debugger      debug.Debugger
	statusMonitor status.Monitor
	syncer        sync.Syncer

	podSelector    *kubernetes.ImageList
	originalImages []graph.Artifact // the set of images parsed from the Deployer's manifest set
	localImages    []graph.Artifact // the set of images marked as "local" by the Runner

	kubectl             kubectl.CLI
	insecureRegistries  map[string]bool
	labels              map[string]string
	globalConfig        string
	useKubectlKustomize bool

	namespaces *[]string
}

<<<<<<< HEAD
func NewDeployer(cfg kubectl.Config, labels map[string]string, provider deploy.ComponentProvider, d *latestV2.KustomizeDeploy) (*Deployer, error) {
=======
func NewDeployer(cfg kubectl.Config, labeller *label.DefaultLabeller, d *latestV1.KustomizeDeploy) (*Deployer, error) {
>>>>>>> 27271dfc
	defaultNamespace := ""
	if d.DefaultNamespace != nil {
		var err error
		defaultNamespace, err = util.ExpandEnvTemplate(*d.DefaultNamespace, nil)
		if err != nil {
			return nil, err
		}
	}

	kubectl := kubectl.NewCLI(cfg, d.Flags, defaultNamespace)
	// if user has kustomize binary, prioritize that over kubectl kustomize
	useKubectlKustomize := !KustomizeBinaryCheck() && kubectlVersionCheck(kubectl)

	podSelector := kubernetes.NewImageList()
	namespaces := []string{}

	return &Deployer{
		KustomizeDeploy:     d,
		podSelector:         podSelector,
		namespaces:          &namespaces,
		accessor:            component.NewAccessor(cfg, cfg.GetKubeContext(), kubectl.CLI, podSelector, labeller, &namespaces),
		debugger:            component.NewDebugger(cfg.Mode(), podSelector, &namespaces),
		imageLoader:         component.NewImageLoader(cfg, kubectl.CLI),
		logger:              component.NewLogger(cfg, kubectl.CLI, podSelector, &namespaces),
		statusMonitor:       component.NewMonitor(cfg, cfg.GetKubeContext(), labeller, &namespaces),
		syncer:              component.NewSyncer(kubectl.CLI, &namespaces),
		kubectl:             kubectl,
		insecureRegistries:  cfg.GetInsecureRegistries(),
		globalConfig:        cfg.GlobalConfig(),
		labels:              labeller.Labels(),
		useKubectlKustomize: useKubectlKustomize,
	}, nil
}

func (k *Deployer) trackNamespaces(namespaces []string) {
	*k.namespaces = deployutil.ConsolidateNamespaces(*k.namespaces, namespaces)
}

func (k *Deployer) GetAccessor() access.Accessor {
	return k.accessor
}

func (k *Deployer) GetDebugger() debug.Debugger {
	return k.debugger
}

func (k *Deployer) GetLogger() log.Logger {
	return k.logger
}

func (k *Deployer) GetStatusMonitor() status.Monitor {
	return k.statusMonitor
}

func (k *Deployer) GetSyncer() sync.Syncer {
	return k.syncer
}

func (k *Deployer) RegisterLocalImages(images []graph.Artifact) {
	k.localImages = images
}

func (k *Deployer) TrackBuildArtifacts(artifacts []graph.Artifact) {
	deployutil.AddTagsToPodSelector(artifacts, k.originalImages, k.podSelector)
	k.logger.RegisterArtifacts(artifacts)
}

// Check for existence of kustomize binary in user's PATH
func kustomizeBinaryExists() bool {
	_, err := exec.LookPath("kustomize")

	return err == nil
}

// Check that kubectl version is valid to use kubectl kustomize
func kubectlVersionCheck(kubectl kubectl.CLI) bool {
	gt, err := kubectl.CompareVersionTo(context.Background(), 1, 14)
	if err != nil {
		return false
	}

	return gt == 1
}

// Deploy runs `kubectl apply` on the manifest generated by kustomize.
func (k *Deployer) Deploy(ctx context.Context, out io.Writer, builds []graph.Artifact) error {
	instrumentation.AddAttributesToCurrentSpanFromContext(ctx, map[string]string{
		"DeployerType": "kustomize",
	})

	// Check that the cluster is reachable.
	// This gives a better error message when the cluster can't
	// be reached.
	if err := kubernetes.FailIfClusterIsNotReachable(); err != nil {
		return fmt.Errorf("unable to connect to Kubernetes: %w", err)
	}

	childCtx, endTrace := instrumentation.StartTrace(ctx, "Deploy_renderManifests")
	manifests, err := k.renderManifests(childCtx, out, builds)
	if err != nil {
		endTrace(instrumentation.TraceEndError(err))
		return err
	}

	if len(manifests) == 0 {
		endTrace()
		return nil
	}
	endTrace()

	childCtx, endTrace = instrumentation.StartTrace(ctx, "Deploy_LoadImages")
	if err := k.imageLoader.LoadImages(childCtx, out, k.localImages, k.originalImages, builds); err != nil {
		endTrace(instrumentation.TraceEndError(err))
		return err
	}
	endTrace()

	_, endTrace = instrumentation.StartTrace(ctx, "Deploy_CollectNamespaces")
	namespaces, err := manifests.CollectNamespaces()
	if err != nil {
		event.DeployInfoEvent(fmt.Errorf("could not fetch deployed resource namespace. "+
			"This might cause port-forward and deploy health-check to fail: %w", err))
	}
	endTrace()

	childCtx, endTrace = instrumentation.StartTrace(ctx, "Deploy_WaitForDeletions")
	if err := k.kubectl.WaitForDeletions(childCtx, textio.NewPrefixWriter(out, " - "), manifests); err != nil {
		endTrace(instrumentation.TraceEndError(err))
		return err
	}
	endTrace()

	childCtx, endTrace = instrumentation.StartTrace(ctx, "Deploy_Apply")
	if err := k.kubectl.Apply(childCtx, textio.NewPrefixWriter(out, " - "), manifests); err != nil {
		endTrace(instrumentation.TraceEndError(err))
		return err
	}

	k.TrackBuildArtifacts(builds)
	endTrace()

	k.trackNamespaces(namespaces)
	return nil
}

func (k *Deployer) renderManifests(ctx context.Context, out io.Writer, builds []graph.Artifact) (manifest.ManifestList, error) {
	if err := k.kubectl.CheckVersion(ctx); err != nil {
		output.Default.Fprintln(out, "kubectl client version:", k.kubectl.Version(ctx))
		output.Default.Fprintln(out, err)
	}

	debugHelpersRegistry, err := config.GetDebugHelpersRegistry(k.globalConfig)
	if err != nil {
		return nil, deployerr.DebugHelperRetrieveErr(err)
	}

	manifests, err := k.readManifests(ctx)
	if err != nil {
		return nil, err
	}

	if len(manifests) == 0 {
		return nil, nil
	}

	if len(k.originalImages) == 0 {
		k.originalImages, err = manifests.GetImages()
		if err != nil {
			return nil, err
		}
	}

	manifests, err = manifests.ReplaceImages(ctx, builds)
	if err != nil {
		return nil, err
	}

	if manifests, err = manifest.ApplyTransforms(manifests, builds, k.insecureRegistries, debugHelpersRegistry); err != nil {
		return nil, err
	}

	return manifests.SetLabels(k.labels)
}

// Cleanup deletes what was deployed by calling Deploy.
func (k *Deployer) Cleanup(ctx context.Context, out io.Writer) error {
	instrumentation.AddAttributesToCurrentSpanFromContext(ctx, map[string]string{
		"DeployerType": "kustomize",
	})
	manifests, err := k.readManifests(ctx)
	if err != nil {
		return err
	}

	if err := k.kubectl.Delete(ctx, textio.NewPrefixWriter(out, " - "), manifests); err != nil {
		return err
	}

	return nil
}

// Dependencies lists all the files that describe what needs to be deployed.
func (k *Deployer) Dependencies() ([]string, error) {
	deps := util.NewStringSet()
	for _, kustomizePath := range k.KustomizePaths {
		depsForKustomization, err := DependenciesForKustomization(kustomizePath)
		if err != nil {
			return nil, userErr(err)
		}
		deps.Insert(depsForKustomization...)
	}
	return deps.ToList(), nil
}

func (k *Deployer) Render(ctx context.Context, out io.Writer, builds []graph.Artifact, offline bool, filepath string) error {
	instrumentation.AddAttributesToCurrentSpanFromContext(ctx, map[string]string{
		"DeployerType": "kustomize",
	})

	childCtx, endTrace := instrumentation.StartTrace(ctx, "Render_renderManifests")
	manifests, err := k.renderManifests(childCtx, out, builds)
	if err != nil {
		endTrace(instrumentation.TraceEndError(err))
		return err
	}

	_, endTrace = instrumentation.StartTrace(ctx, "Render_manifest.Write")
	defer endTrace()
	return manifest.Write(manifests.String(), filepath, out)
}

// Values of `patchesStrategicMerge` can be either:
// + a file path, referenced as a plain string
// + an inline patch referenced as a string literal
func (p *strategicMergePatch) UnmarshalYAML(node *yamlv3.Node) error {
	if node.Style == 0 || node.Style == yamlv3.DoubleQuotedStyle || node.Style == yamlv3.SingleQuotedStyle {
		p.Path = node.Value
	} else {
		p.Patch = node.Value
	}

	return nil
}

// UnmarshalYAML implements JSON unmarshalling by reading an inline yaml fragment.
func (p *patchWrapper) UnmarshalYAML(unmarshal func(interface{}) error) (err error) {
	pp := &patchPath{}
	if err := unmarshal(&pp); err != nil {
		var oldPathString string
		if err := unmarshal(&oldPathString); err != nil {
			return err
		}
		warnings.Printf("list of file paths deprecated: see https://github.com/kubernetes-sigs/kustomize/blob/master/docs/plugins/builtins.md#patchtransformer")
		pp.Path = oldPathString
	}
	p.patchPath = pp
	return nil
}

func pathExistsLocally(filename string, workingDir string) (bool, os.FileMode) {
	path := filename
	if !filepath.IsAbs(filename) {
		path = filepath.Join(workingDir, filename)
	}
	if f, err := os.Stat(path); err == nil {
		return true, f.Mode()
	}
	return false, 0
}

func (k *Deployer) readManifests(ctx context.Context) (manifest.ManifestList, error) {
	var manifests manifest.ManifestList
	for _, kustomizePath := range k.KustomizePaths {
		var out []byte
		var err error

		if k.useKubectlKustomize {
			out, err = k.kubectl.Kustomize(ctx, BuildCommandArgs(k.BuildArgs, kustomizePath))
		} else {
			cmd := exec.CommandContext(ctx, "kustomize", append([]string{"build"}, BuildCommandArgs(k.BuildArgs, kustomizePath)...)...)
			out, err = util.RunCmdOut(cmd)
		}

		if err != nil {
			return nil, userErr(err)
		}

		if len(out) == 0 {
			continue
		}
		manifests.Append(out)
	}
	return manifests, nil
}

func IsKustomizationBase(path string) bool {
	return filepath.Dir(path) == basePath
}

func IsKustomizationPath(path string) bool {
	filename := filepath.Base(path)
	for _, candidate := range KustomizeFilePaths {
		if filename == candidate {
			return true
		}
	}
	return false
}<|MERGE_RESOLUTION|>--- conflicted
+++ resolved
@@ -124,11 +124,7 @@
 	namespaces *[]string
 }
 
-<<<<<<< HEAD
-func NewDeployer(cfg kubectl.Config, labels map[string]string, provider deploy.ComponentProvider, d *latestV2.KustomizeDeploy) (*Deployer, error) {
-=======
-func NewDeployer(cfg kubectl.Config, labeller *label.DefaultLabeller, d *latestV1.KustomizeDeploy) (*Deployer, error) {
->>>>>>> 27271dfc
+func NewDeployer(cfg kubectl.Config, labeller *label.DefaultLabeller, d *latestV2.KustomizeDeploy) (*Deployer, error) {
 	defaultNamespace := ""
 	if d.DefaultNamespace != nil {
 		var err error
