--- conflicted
+++ resolved
@@ -753,18 +753,6 @@
 				folder.Write(file, "")
 			}
 
-<<<<<<< HEAD
-			deployer := NewHelmDeployer(&latest.HelmDeploy{
-				Releases: []latest.HelmRelease{
-					{
-						Name:                  "skaffold-helm",
-						ChartPath:             folder.Root(),
-						ValuesFiles:           tt.valuesFiles,
-						SkipBuildDependencies: tt.skipBuildDependencies,
-						Values:                map[string]string{"image": "skaffold-helm"},
-						Overrides:             schemautil.HelmOverrides{map[string]interface{}{"foo": "bar"}},
-						SetValues:             map[string]string{"some.key": "somevalue"},
-=======
 			deployer := NewHelmDeployer(&runcontext.RunContext{
 				Cfg: &latest.Pipeline{
 					Deploy: latest.DeployConfig{
@@ -782,7 +770,6 @@
 								},
 							},
 						},
->>>>>>> 533378ca
 					},
 				},
 				KubeContext: testKubeContext,
