--- conflicted
+++ resolved
@@ -694,16 +694,10 @@
 				CmdRunOut("kubectl version --client -ojson", KubectlVersion112).
 				AndRunOut("kubectl --context kubecontext create --dry-run -oyaml -f "+tmpDir.Path("deployment.yaml"), test.input))
 			deployer, err := NewDeployer(&kubectlConfig{
-<<<<<<< HEAD
-				workingDir:  ".",
-				defaultRepo: "gcr.io/project",
-			}, &label.DefaultLabeller{}, &latestV2.KubectlDeploy{
-=======
 				workingDir:     ".",
 				defaultRepo:    "gcr.io/project",
 				multiLevelRepo: util.BoolPtr(true),
-			}, &label.DefaultLabeller{}, &latestV1.KubectlDeploy{
->>>>>>> 189a5529
+			}, &label.DefaultLabeller{}, &latestV2.KubectlDeploy{
 				Manifests: []string{tmpDir.Path("deployment.yaml")},
 			}, filepath.Join(tmpDir.Root(), constants.DefaultHydrationDir))
 			t.RequireNoError(err)
