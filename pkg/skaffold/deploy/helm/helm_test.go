--- conflicted
+++ resolved
@@ -30,14 +30,9 @@
 	"github.com/GoogleContainerTools/skaffold/pkg/skaffold/deploy/label"
 	deployutil "github.com/GoogleContainerTools/skaffold/pkg/skaffold/deploy/util"
 	"github.com/GoogleContainerTools/skaffold/pkg/skaffold/graph"
-<<<<<<< HEAD
+	"github.com/GoogleContainerTools/skaffold/pkg/skaffold/kubernetes/client"
 	v2 "github.com/GoogleContainerTools/skaffold/pkg/skaffold/runner/runcontext/v2"
 	latestV2 "github.com/GoogleContainerTools/skaffold/pkg/skaffold/schema/latest/v2"
-=======
-	"github.com/GoogleContainerTools/skaffold/pkg/skaffold/kubernetes/client"
-	"github.com/GoogleContainerTools/skaffold/pkg/skaffold/runner/runcontext"
-	latestV1 "github.com/GoogleContainerTools/skaffold/pkg/skaffold/schema/latest/v1"
->>>>>>> 27271dfc
 	schemautil "github.com/GoogleContainerTools/skaffold/pkg/skaffold/schema/util"
 	"github.com/GoogleContainerTools/skaffold/pkg/skaffold/util"
 	"github.com/GoogleContainerTools/skaffold/pkg/skaffold/warnings"
@@ -146,24 +141,19 @@
 	}},
 }
 
-<<<<<<< HEAD
+var testDeployConfigVersionTemplated = latestV2.HelmDeploy{
+	Releases: []latestV2.HelmRelease{{
+		Name:      "skaffold-helm",
+		ChartPath: "examples/test",
+		ArtifactOverrides: map[string]string{
+			"image": "skaffold-helm",
+		},
+		Version: "{{.VERSION}}",
+	}},
+}
+
 var testDeployConfigSetFiles = latestV2.HelmDeploy{
 	Releases: []latestV2.HelmRelease{{
-=======
-var testDeployConfigVersionTemplated = latestV1.HelmDeploy{
-	Releases: []latestV1.HelmRelease{{
-		Name:      "skaffold-helm",
-		ChartPath: "examples/test",
-		ArtifactOverrides: map[string]string{
-			"image": "skaffold-helm",
-		},
-		Version: "{{.VERSION}}",
-	}},
-}
-
-var testDeployConfigSetFiles = latestV1.HelmDeploy{
-	Releases: []latestV1.HelmRelease{{
->>>>>>> 27271dfc
 		Name:      "skaffold-helm",
 		ChartPath: "examples/test",
 		ArtifactOverrides: map[string]string{
@@ -1268,13 +1258,8 @@
 				local = tmpDir.Root()
 			}
 
-<<<<<<< HEAD
-			deployer, err := NewDeployer(&helmConfig{}, nil, deploy.NoopComponentProvider, &latestV2.HelmDeploy{
+			deployer, err := NewDeployer(&helmConfig{}, &label.DefaultLabeller{}, &latestV2.HelmDeploy{
 				Releases: []latestV2.HelmRelease{{
-=======
-			deployer, err := NewDeployer(&helmConfig{}, &label.DefaultLabeller{}, &latestV1.HelmDeploy{
-				Releases: []latestV1.HelmRelease{{
->>>>>>> 27271dfc
 					Name:                  "skaffold-helm",
 					ChartPath:             local,
 					RemoteChart:           remote,
