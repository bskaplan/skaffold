/*
Copyright 2020 The Skaffold Authors

Licensed under the Apache License, Version 2.0 (the "License");
you may not use this file except in compliance with the License.
You may obtain a copy of the License at

    http://www.apache.org/licenses/LICENSE-2.0

Unless required by applicable law or agreed to in writing, software
distributed under the License is distributed on an "AS IS" BASIS,
WITHOUT WARRANTIES OR CONDITIONS OF ANY KIND, either express or implied.
See the License for the specific language governing permissions and
limitations under the License.
*/

package kpt

import (
	"bytes"
	"context"
	"errors"
	"fmt"
	"io"
	"io/ioutil"
	"os"
	"strings"
	"testing"

	"github.com/GoogleContainerTools/skaffold/pkg/skaffold/deploy/kubectl"
	"github.com/GoogleContainerTools/skaffold/pkg/skaffold/deploy/label"
	deployutil "github.com/GoogleContainerTools/skaffold/pkg/skaffold/deploy/util"
	"github.com/GoogleContainerTools/skaffold/pkg/skaffold/graph"
	"github.com/GoogleContainerTools/skaffold/pkg/skaffold/kubernetes/client"
	"github.com/GoogleContainerTools/skaffold/pkg/skaffold/kubernetes/manifest"
	v2 "github.com/GoogleContainerTools/skaffold/pkg/skaffold/runner/runcontext/v2"
	latestV2 "github.com/GoogleContainerTools/skaffold/pkg/skaffold/schema/latest/v2"
	"github.com/GoogleContainerTools/skaffold/pkg/skaffold/util"
	"github.com/GoogleContainerTools/skaffold/testutil"
)

const (
	testPod = `apiVersion: v1
kind: Pod
metadata:
   namespace: default
spec:
   containers:
   - image: gcr.io/project/image1
   name: image1
`
)

// Test that kpt deployer manipulate manifests in the given order and no intermediate data is
// stored after each step:
//	Step 1. `kpt fn source` (read in the manifest as stdin),
//  Step 2. `kpt fn run` (validate, transform or generate the manifests via kpt functions),
//  Step 3. `kpt fn sink` (to temp dir to run kuustomize build on),
//  Step 4. `kustomize build` (if the temp dir from step 3 has a Kustomization hydrate the manifest),
//  Step 5. `kpt fn sink` (store the stdout in a given dir).
func TestKpt_Deploy(t *testing.T) {
	sanityCheck = func(dir string, buf io.Writer) error { return nil }
	tests := []struct {
		description      string
		builds           []graph.Artifact
		kpt              latestV2.KptDeploy
		hasKustomization func(string) bool
		commands         util.Command
		expected         []string
		shouldErr        bool
	}{
		{
			description: "no manifest",
			kpt: latestV2.KptDeploy{
				Dir: ".",
			},
			commands: testutil.
				CmdRunOut("kpt fn source .", ``).
				AndRunOut("kpt fn run", ``).
				AndRunOut(fmt.Sprintf("kpt fn sink %v", tmpKustomizeDir), ``),
		},
		{
			description: "invalid manifest",
			kpt: latestV2.KptDeploy{
				Dir: ".",
			},
			commands: testutil.
				CmdRunOut("kpt fn source .", ``).
				AndRunOut("kpt fn run", `foo`).
				AndRunOut(fmt.Sprintf("kpt fn sink %v", tmpKustomizeDir), ``).
				AndRunOut("kpt fn sink .tmp-sink-dir", ``),
			shouldErr: true,
		},
		{
			description: "invalid user specified applyDir",
			kpt: latestV2.KptDeploy{
				Dir: ".",
				Live: latestV2.KptLive{
					Apply: latestV2.KptApplyInventory{
						Dir: "invalid_path",
					},
				},
			},
			commands: testutil.
				CmdRunOut("kpt fn source .", ``).
				AndRunOut("kpt fn run", testPod).
				AndRunOut(fmt.Sprintf("kpt fn sink %v", tmpKustomizeDir), ``).
				AndRunOut("kpt fn sink .tmp-sink-dir", ``),
			shouldErr: true,
		},

		{
			description: "kustomization and specified kpt fn",
			kpt: latestV2.KptDeploy{
				Dir: ".",
				Fn:  latestV2.KptFn{FnPath: "kpt-func.yaml"},
				Live: latestV2.KptLive{
					Apply: latestV2.KptApplyInventory{
						Dir: "valid_path",
					},
				},
			},
			hasKustomization: func(dir string) bool { return dir == tmpKustomizeDir },
			commands: testutil.
				CmdRunOut("kpt fn source .", ``).
				AndRunOut("kpt fn run --fn-path kpt-func.yaml", testPod).
				AndRunOut(fmt.Sprintf("kpt fn sink %v", tmpKustomizeDir), ``).
				AndRunOut(fmt.Sprintf("kustomize build %v", tmpKustomizeDir), ``).
				AndRun("kpt live apply valid_path --context kubecontext --namespace testNamespace"),
			expected: []string{"default"},
		},
		{
			description: "kpt live apply fails",
			kpt: latestV2.KptDeploy{
				Dir: ".",
			},
			commands: testutil.
				CmdRunOut("kpt fn source .", ``).
				AndRunOut("kpt fn run", testPod).
				AndRunOut(fmt.Sprintf("kpt fn sink %v", tmpKustomizeDir), ``).
				AndRunOut("kpt live init .kpt-hydrated --context kubecontext --namespace testNamespace", ``).
				AndRunOut("kpt fn sink .kpt-hydrated", ``).
				AndRunErr("kpt live apply .kpt-hydrated --context kubecontext --namespace testNamespace", errors.New("BUG")),
			shouldErr: true,
		},
		{
			description: "user specifies reconcile timeout and poll period",
			kpt: latestV2.KptDeploy{
				Dir: ".",
				Live: latestV2.KptLive{
					Apply: latestV2.KptApplyInventory{
						Dir: "valid_path",
					},
					Options: latestV2.KptApplyOptions{
						PollPeriod:       "5s",
						ReconcileTimeout: "2m",
					},
				},
			},
			commands: testutil.
				CmdRunOut("kpt fn source .", ``).
				AndRunOut("kpt fn run", testPod).
				AndRunOut(fmt.Sprintf("kpt fn sink %v", tmpKustomizeDir), ``).
				AndRunOut("kpt fn sink valid_path", ``).
				AndRun("kpt live apply valid_path --poll-period 5s --reconcile-timeout 2m --context kubecontext --namespace testNamespace"),
		},
		{
			description: "user specifies invalid reconcile timeout and poll period",
			kpt: latestV2.KptDeploy{
				Dir: ".",
				Live: latestV2.KptLive{
					Apply: latestV2.KptApplyInventory{
						Dir: "valid_path",
					},
					Options: latestV2.KptApplyOptions{
						PollPeriod:       "foo",
						ReconcileTimeout: "bar",
					},
				},
			},
			commands: testutil.
				CmdRunOut("kpt fn source .", ``).
				AndRunOut("kpt fn run", testPod).
				AndRunOut(fmt.Sprintf("kpt fn sink %v", tmpKustomizeDir), ``).
				AndRunOut("kpt fn sink valid_path", ``).
				AndRun("kpt live apply valid_path --poll-period foo --reconcile-timeout bar --context kubecontext --namespace testNamespace"),
		},
		{
			description: "user specifies prune propagation policy and prune timeout",
			kpt: latestV2.KptDeploy{
				Dir: ".",
				Live: latestV2.KptLive{
					Apply: latestV2.KptApplyInventory{
						Dir: "valid_path",
					},
					Options: latestV2.KptApplyOptions{
						PrunePropagationPolicy: "Orphan",
						PruneTimeout:           "2m",
					},
				},
			},
			commands: testutil.
				CmdRunOut("kpt fn source .", ``).
				AndRunOut("kpt fn run", testPod).
				AndRunOut(fmt.Sprintf("kpt fn sink %v", tmpKustomizeDir), ``).
				AndRunOut("kpt fn sink valid_path", ``).
				AndRun("kpt live apply valid_path --prune-propagation-policy Orphan --prune-timeout 2m --context kubecontext --namespace testNamespace"),
		},
		{
			description: "user specifies invalid prune propagation policy and prune timeout",
			kpt: latestV2.KptDeploy{
				Dir: ".",
				Live: latestV2.KptLive{
					Apply: latestV2.KptApplyInventory{
						Dir: "valid_path",
					},
					Options: latestV2.KptApplyOptions{
						PrunePropagationPolicy: "foo",
						PruneTimeout:           "bar",
					},
				},
			},
			commands: testutil.
				CmdRunOut("kpt fn source .", ``).
				AndRunOut("kpt fn run", testPod).
				AndRunOut(fmt.Sprintf("kpt fn sink %v", tmpKustomizeDir), ``).
				AndRunOut("kpt fn sink valid_path", ``).
				AndRun("kpt live apply valid_path --prune-propagation-policy foo --prune-timeout bar --context kubecontext --namespace testNamespace"),
		},
	}
	for _, test := range tests {
		testutil.Run(t, test.description, func(t *testutil.T) {
			t.Override(&util.DefaultExecCommand, test.commands)
			t.Override(&client.Client, deployutil.MockK8sClient)
			t.NewTempDir().Chdir()

			k := NewDeployer(&kptConfig{}, &label.DefaultLabeller{}, &test.kpt)
			if test.hasKustomization != nil {
				k.hasKustomization = test.hasKustomization
			}

			if k.Live.Apply.Dir == "valid_path" {
				// 0755 is a permission setting where the owner can read, write, and execute.
				// Others can read and execute but not modify the directory.
				t.CheckNoError(os.Mkdir(k.Live.Apply.Dir, 0755))
			}

			err := k.Deploy(context.Background(), ioutil.Discard, test.builds)
			t.CheckError(test.shouldErr, err)
		})
	}
}

func TestKpt_Dependencies(t *testing.T) {
	tests := []struct {
		description    string
		kpt            latestV2.KptDeploy
		createFiles    map[string]string
		kustomizations map[string]string
		expected       []string
		shouldErr      bool
	}{
		{
			description: "bad dir",
			kpt: latestV2.KptDeploy{
				Dir: "invalid_path",
			},
			shouldErr: true,
		},
		{
			description: "empty dir and unspecified fnPath",
			kpt: latestV2.KptDeploy{
				Dir: ".",
			},
		},
		{
			description: "dir",
			kpt: latestV2.KptDeploy{
				Dir: ".",
			},
			createFiles: map[string]string{
				"foo.yaml":  "",
				"README.md": "",
			},
			expected: []string{"foo.yaml"},
		},
		{
			description: "dir with subdirs and file path variants",
			kpt: latestV2.KptDeploy{
				Dir: ".",
			},
			createFiles: map[string]string{
				"food.yml":           "",
				"foo/bar.yaml":       "",
				"foo/bat//bad.yml":   "",
				"foo/bat\\README.md": "",
			},
			expected: []string{"foo/bar.yaml", "foo/bat/bad.yml", "food.yml"},
		},
		{
			description: "fnpath inside directory",
			kpt: latestV2.KptDeploy{
				Dir: ".",
				Fn:  latestV2.KptFn{FnPath: "."},
			},
			createFiles: map[string]string{
				"./kpt-func.yaml": "",
			},
			expected: []string{"kpt-func.yaml"},
		},
		{
			description: "fnpath outside directory",
			kpt: latestV2.KptDeploy{
				Dir: "./config",
				Fn:  latestV2.KptFn{FnPath: "./kpt-fn"},
			},
			createFiles: map[string]string{
				"./config/deployment.yaml": "",
				"./kpt-fn/kpt-func.yaml":   "",
			},
			expected: []string{"config/deployment.yaml", "kpt-fn/kpt-func.yaml"},
		},

		{
			description: "fnpath and dir and kustomization",
			kpt: latestV2.KptDeploy{
				Dir: ".",
				Fn:  latestV2.KptFn{FnPath: "./kpt-fn"},
			},
			createFiles: map[string]string{
				"./kpt-fn/func.yaml": "",
			},
			kustomizations: map[string]string{"kustomization.yaml": `configMapGenerator:
   - files: [app1.properties]`},
			expected: []string{"app1.properties", "kpt-fn/func.yaml", "kustomization.yaml"},
		},
		{
			description: "dependencies that can only be detected as a kustomization",
			kpt: latestV2.KptDeploy{
				Dir: ".",
			},
			kustomizations: map[string]string{"kustomization.yaml": `configMapGenerator:
   - files: [app1.properties]`},
			expected: []string{"app1.properties", "kustomization.yaml"},
		},
		{
			description: "kustomization.yml variant",
			kpt: latestV2.KptDeploy{
				Dir: ".",
			},
			kustomizations: map[string]string{"kustomization.yml": `configMapGenerator:
   - files: [app1.properties]`},
			expected: []string{"app1.properties", "kustomization.yml"},
		},
		{
			description: "Kustomization variant",
			kpt: latestV2.KptDeploy{
				Dir: ".",
			},
			kustomizations: map[string]string{"Kustomization": `configMapGenerator:
   - files: [app1.properties]`},
			expected: []string{"Kustomization", "app1.properties"},
		},
		{
			description: "incorrectly named kustomization",
			kpt: latestV2.KptDeploy{
				Dir: ".",
			},
			kustomizations: map[string]string{"customization": `configMapGenerator:
   - files: [app1.properties]`},
		},
	}
	for _, test := range tests {
		testutil.Run(t, test.description, func(t *testutil.T) {
			tmpDir := t.NewTempDir().Chdir()

			tmpDir.WriteFiles(test.createFiles)
			tmpDir.WriteFiles(test.kustomizations)

			k := NewDeployer(&kptConfig{}, &label.DefaultLabeller{}, &test.kpt)

			res, err := k.Dependencies()

			t.CheckErrorAndDeepEqual(test.shouldErr, err, tmpDir.Paths(test.expected...), tmpDir.Paths(res...))
		})
	}
}

func TestKpt_Cleanup(t *testing.T) {
	tests := []struct {
		description string
		applyDir    string
		globalFlags []string
		commands    util.Command
		shouldErr   bool
	}{
		{
			description: "invalid user specified applyDir",
			applyDir:    "invalid_path",
			shouldErr:   true,
		},
		{
			description: "valid user specified applyDir w/o template resource",
			applyDir:    "valid_path",
			commands:    testutil.CmdRunErr("kpt live destroy valid_path --context kubecontext --namespace testNamespace", errors.New("BUG")),
			shouldErr:   true,
		},
		{
			description: "valid user specified applyDir w/ template resource (emulated)",
			applyDir:    "valid_path",
			commands:    testutil.CmdRun("kpt live destroy valid_path --context kubecontext --namespace testNamespace"),
		},
		{
			description: "unspecified applyDir",
			commands: testutil.
				CmdRunOut("kpt live init .kpt-hydrated --context kubecontext --namespace testNamespace", "").
				AndRun("kpt live destroy .kpt-hydrated --context kubecontext --namespace testNamespace"),
		},
	}
	for _, test := range tests {
		testutil.Run(t, test.description, func(t *testutil.T) {
			t.Override(&util.DefaultExecCommand, test.commands)
			t.NewTempDir().Chdir()

			if test.applyDir == "valid_path" {
				// 0755 is a permission setting where the owner can read, write, and execute.
				// Others can read and execute but not modify the directory.
				t.CheckNoError(os.Mkdir(test.applyDir, 0755))
			}

			k := NewDeployer(&kptConfig{
				workingDir: ".",
<<<<<<< HEAD
			}, nil, deploy.NoopComponentProvider, &latestV2.KptDeploy{
				Live: latestV2.KptLive{
					Apply: latestV2.KptApplyInventory{
=======
			}, &label.DefaultLabeller{}, &latestV1.KptDeploy{
				Live: latestV1.KptLive{
					Apply: latestV1.KptApplyInventory{
>>>>>>> 27271dfc
						Dir: test.applyDir,
					},
				},
			})

			err := k.Cleanup(context.Background(), ioutil.Discard)

			t.CheckError(test.shouldErr, err)
		})
	}
}

func TestKpt_Render(t *testing.T) {
	sanityCheck = func(dir string, buf io.Writer) error { return nil }
	// The follow are outputs to `kpt fn run` commands.
	output1 := `apiVersion: v1
kind: Pod
metadata:
  namespace: default
spec:
  containers:
  - image: gcr.io/project/image1
    name: image1
`

	output2 := `apiVersion: v1
kind: Pod
metadata:
  namespace: default
spec:
  containers:
  - image: gcr.io/project/image1
    name: image1
  - image: gcr.io/project/image2
    name: image2
`

	output3 := `apiVersion: v1
kind: Pod
metadata:
  namespace: default
spec:
  containers:
  - image: gcr.io/project/image1
    name: image1
---
apiVersion: v1
kind: Pod
metadata:
  namespace: default
spec:
  containers:
  - image: gcr.io/project/image2
    name: image2
`

	tests := []struct {
		description      string
		builds           []graph.Artifact
<<<<<<< HEAD
		labels           map[string]string
		kpt              latestV2.KptDeploy
=======
		labels           []string
		kpt              latestV1.KptDeploy
>>>>>>> 27271dfc
		commands         util.Command
		hasKustomization func(string) bool
		expected         string
		shouldErr        bool
	}{
		{
			description: "no fnPath or image specified",
			builds: []graph.Artifact{
				{
					ImageName: "gcr.io/project/image1",
					Tag:       "gcr.io/project/image1:tag1",
				},
			},
			kpt: latestV2.KptDeploy{
				Dir: ".",
			},
			commands: testutil.
				CmdRunOut("kpt fn source .", ``).
				AndRunOut("kpt fn run", output1).
				AndRunOut(fmt.Sprintf("kpt fn sink %v", tmpKustomizeDir), ``).
				AndRunOut("kpt fn sink .tmp-sink-dir", ``),
			expected: `apiVersion: v1
kind: Pod
metadata:
  namespace: default
spec:
  containers:
  - image: gcr.io/project/image1:tag1
    name: image1
`,
		},
		{
			description: "fnPath specified, multiple resources, and labels",
			builds: []graph.Artifact{
				{
					ImageName: "gcr.io/project/image1",
					Tag:       "gcr.io/project/image1:tag1",
				},
				{
					ImageName: "gcr.io/project/image2",
					Tag:       "gcr.io/project/image2:tag2",
				},
			},
<<<<<<< HEAD
			labels: map[string]string{"user/label": "test"},
			kpt: latestV2.KptDeploy{
=======
			labels: []string{"user/label=test"},
			kpt: latestV1.KptDeploy{
>>>>>>> 27271dfc
				Dir: "test",
				Fn:  latestV2.KptFn{FnPath: "kpt-func.yaml"},
			},
			commands: testutil.
				CmdRunOut("kpt fn source test", ``).
				AndRunOut("kpt fn run --fn-path kpt-func.yaml", output3).
				AndRunOut(fmt.Sprintf("kpt fn sink %v", tmpKustomizeDir), ``).
				AndRunOut("kpt fn sink .tmp-sink-dir/test", ``),
			expected: `apiVersion: v1
kind: Pod
metadata:
  labels:
    user/label: test
  namespace: default
spec:
  containers:
  - image: gcr.io/project/image1:tag1
    name: image1
---
apiVersion: v1
kind: Pod
metadata:
  labels:
    user/label: test
  namespace: default
spec:
  containers:
  - image: gcr.io/project/image2:tag2
    name: image2
`,
		},
		{
			description: "fn image specified, multiple images in resource",
			builds: []graph.Artifact{
				{
					ImageName: "gcr.io/project/image1",
					Tag:       "gcr.io/project/image1:tag1",
				},
				{
					ImageName: "gcr.io/project/image2",
					Tag:       "gcr.io/project/image2:tag2",
				},
			},
			kpt: latestV2.KptDeploy{
				Dir: ".",
				Fn:  latestV2.KptFn{Image: "gcr.io/example.com/my-fn:v1.0.0 -- foo=bar"},
			},
			commands: testutil.
				CmdRunOut("kpt fn source .", ``).
				AndRunOut("kpt fn run --image gcr.io/example.com/my-fn:v1.0.0 -- foo=bar", output2).
				AndRunOut(fmt.Sprintf("kpt fn sink %v", tmpKustomizeDir), ``).
				AndRunOut("kpt fn sink .tmp-sink-dir", ``),
			expected: `apiVersion: v1
kind: Pod
metadata:
  namespace: default
spec:
  containers:
  - image: gcr.io/project/image1:tag1
    name: image1
  - image: gcr.io/project/image2:tag2
    name: image2
`,
		},
		{
			description: "empty output from pipeline",
			builds: []graph.Artifact{
				{
					ImageName: "gcr.io/project/image1",
					Tag:       "gcr.io/project/image1:tag1",
				},
			},
<<<<<<< HEAD
			labels: map[string]string{"user/label": "test"},
			kpt: latestV2.KptDeploy{
=======
			labels: []string{"user/label=test"},
			kpt: latestV1.KptDeploy{
>>>>>>> 27271dfc
				Dir: ".",
			},
			commands: testutil.
				CmdRunOut("kpt fn source .", ``).
				AndRunOut("kpt fn run", ``).
				AndRunOut(fmt.Sprintf("kpt fn sink %v", tmpKustomizeDir), ``).
				AndRunOut("kpt fn sink .tmp-sink-dir", ``),
			expected: "\n",
		},
		{
			description: "both fnPath and image specified",
			kpt: latestV2.KptDeploy{
				Dir: ".",
				Fn: latestV2.KptFn{
					FnPath: "kpt-func.yaml",
					Image:  "gcr.io/example.com/my-fn:v1.0.0 -- foo=bar"},
			},
			commands: testutil.
				CmdRunOut("kpt fn source .", ``).
				AndRunOut("kpt fn source kpt-func.yaml", ``).
				AndRunOut("kpt fn run --image gcr.io/example.com/my-fn:v1.0.0 -- foo=bar", ``).
				AndRunOut(fmt.Sprintf("kpt fn sink %v", tmpKustomizeDir), ``).
				AndRunOut("kpt fn sink .tmp-sink-dir", ``),
			shouldErr: true,
		},
		{
			description: "kustomization render",
			builds: []graph.Artifact{
				{
					ImageName: "gcr.io/project/image1",
					Tag:       "gcr.io/project/image1:tag1",
				},
			},
			kpt: latestV2.KptDeploy{
				Dir: ".",
			},
			commands: testutil.
				CmdRunOut("kpt fn source .", ``).
				AndRunOut("kpt fn run", ``).
				AndRunOut(fmt.Sprintf("kpt fn sink %v", tmpKustomizeDir), ``).
				AndRunOut(fmt.Sprintf("kustomize build %v", tmpKustomizeDir), output1),
			hasKustomization: func(dir string) bool { return dir == tmpKustomizeDir },
			expected: `apiVersion: v1
kind: Pod
metadata:
  namespace: default
spec:
  containers:
  - image: gcr.io/project/image1:tag1
    name: image1
`,
		},
		{
			description: "reading configs from sourceDir fails",
			kpt: latestV2.KptDeploy{
				Dir: ".",
			},
			commands: testutil.
				CmdRunOutErr("kpt fn source .", ``, errors.New("BUG")).
				AndRunOut("kpt fn run", "invalid pipeline").
				AndRunOut(fmt.Sprintf("kpt fn sink %v", tmpKustomizeDir), ``).
				AndRunOut("kpt fn sink .tmp-sink-dir", ``),
			shouldErr: true,
		},
		{
			description: "outputting configs to sinkDir fails",
			kpt: latestV2.KptDeploy{
				Dir: ".",
			},
			commands: testutil.
				CmdRunOut("kpt fn source .", ``).
				AndRunOut("kpt fn run", "invalid pipeline").
				AndRunOut(fmt.Sprintf("kpt fn sink %v", tmpKustomizeDir), ``).
				AndRunOutErr("kpt fn sink .tmp-sink-dir", ``, errors.New("BUG")),
			shouldErr: true,
		},
		{
			description: "kustomize build fails (invalid kustomization config)",
			builds: []graph.Artifact{
				{
					ImageName: "gcr.io/project/image1",
					Tag:       "gcr.io/project/image1:tag1",
				},
			},
			kpt: latestV2.KptDeploy{
				Dir: ".",
			},
			commands: testutil.
				CmdRunOut("kpt fn source .", ``).
				AndRunOut("kpt fn run", output1).
				AndRunOut(fmt.Sprintf("kpt fn sink %v", tmpKustomizeDir), ``).
				AndRunOutErr(fmt.Sprintf("kustomize build %v", tmpKustomizeDir), ``, errors.New("BUG")),
			hasKustomization: func(dir string) bool { return dir == tmpKustomizeDir },
			shouldErr:        true,
		},
		{
			description: "kpt fn run fails",
			kpt: latestV2.KptDeploy{
				Dir: ".",
			},
			commands: testutil.
				CmdRunOut("kpt fn source .", ``).
				AndRunOutErr("kpt fn run", "invalid pipeline", errors.New("BUG")).
				AndRunOut("kpt fn sink .tmp-sink-dir", ``),
			shouldErr: true,
		},
		{
			description: "kpt fn run with --global-scope",
			kpt: latestV2.KptDeploy{
				Dir: ".",
				Fn: latestV2.KptFn{
					Image:       "gcr.io/example.com/my-fn:v1.0.0 -- foo=bar",
					GlobalScope: true,
				},
			},
			commands: testutil.
				CmdRunOut("kpt fn source .", ``).
				AndRunOut("kpt fn run --global-scope --image gcr.io/example.com/my-fn:v1.0.0 -- foo=bar", ``).
				AndRunOut(fmt.Sprintf("kpt fn sink %v", tmpKustomizeDir), ``).
				AndRunOut("kpt fn sink .tmp-sink-dir", ``),
			expected: "\n",
		},
		{
			description: "kpt fn run with --mount arguments",
			kpt: latestV2.KptDeploy{
				Dir: ".",
				Fn: latestV2.KptFn{
					Image: "gcr.io/example.com/my-fn:v1.0.0 -- foo=bar",
					Mount: []string{"type=bind", "src=$(pwd)", "dst=/source"},
				},
			},
			commands: testutil.
				CmdRunOut("kpt fn source .", ``).
				AndRunOut("kpt fn run --mount type=bind,src=$(pwd),dst=/source --image gcr.io/example.com/my-fn:v1.0.0 -- foo=bar", ``).
				AndRunOut(fmt.Sprintf("kpt fn sink %v", tmpKustomizeDir), ``).
				AndRunOut("kpt fn sink .tmp-sink-dir", ``),
			expected: "\n",
		},
		{
			description: "kpt fn run with invalid --mount arguments",
			kpt: latestV2.KptDeploy{
				Dir: ".",
				Fn: latestV2.KptFn{
					Image: "gcr.io/example.com/my-fn:v1.0.0 -- foo=bar",
					Mount: []string{"foo", "", "bar"},
				},
			},
			commands: testutil.
				CmdRunOut("kpt fn source .", ``).
				AndRunOut("kpt fn run --mount foo,,bar --image gcr.io/example.com/my-fn:v1.0.0 -- foo=bar", ``).
				AndRunOut(fmt.Sprintf("kpt fn sink %v", tmpKustomizeDir), ``).
				AndRunOut("kpt fn sink .tmp-sink-dir", ``),
			expected: "\n",
		},
		{
			description: "kpt fn run flag with --network and --network-name arguments",
			kpt: latestV2.KptDeploy{
				Dir: ".",
				Fn: latestV2.KptFn{
					Image:       "gcr.io/example.com/my-fn:v1.0.0 -- foo=bar",
					Network:     true,
					NetworkName: "foo",
				},
			},
			commands: testutil.
				CmdRunOut("kpt fn source .", ``).
				AndRunOut("kpt fn run --network --network-name foo --image gcr.io/example.com/my-fn:v1.0.0 -- foo=bar", ``).
				AndRunOut(fmt.Sprintf("kpt fn sink %v", tmpKustomizeDir), ``).
				AndRunOut("kpt fn sink .tmp-sink-dir", ``),
			expected: "\n",
		},
	}
	for _, test := range tests {
		testutil.Run(t, test.description, func(t *testutil.T) {
			t.Override(&util.DefaultExecCommand, test.commands)
			t.NewTempDir().Chdir()

			labeller := label.NewLabeller(false, test.labels, "")

			k := NewDeployer(&kptConfig{workingDir: "."}, labeller, &test.kpt)
			if test.hasKustomization != nil {
				k.hasKustomization = test.hasKustomization
			}

			var b bytes.Buffer
			err := k.Render(context.Background(), &b, test.builds, true, "")

			t.CheckErrorAndDeepEqual(test.shouldErr, err, test.expected, b.String())
		})
	}
}

func TestKpt_GetApplyDir(t *testing.T) {
	tests := []struct {
		description string
		live        latestV2.KptLive
		expected    string
		commands    util.Command
		shouldErr   bool
	}{
		{
			description: "specified an invalid applyDir",
			live: latestV2.KptLive{
				Apply: latestV2.KptApplyInventory{
					Dir: "invalid_path",
				},
			},
			shouldErr: true,
		},
		{
			description: "specified a valid applyDir",
			live: latestV2.KptLive{
				Apply: latestV2.KptApplyInventory{
					Dir: "valid_path",
				},
			},
			expected: "valid_path",
		},
		{
			description: "unspecified applyDir",
			expected:    ".kpt-hydrated",
			commands:    testutil.CmdRunOut("kpt live init .kpt-hydrated --context kubecontext --namespace testNamespace", ""),
		},
		{
			description: "unspecified applyDir with specified inventory-id and namespace",
			live: latestV2.KptLive{
				Apply: latestV2.KptApplyInventory{
					InventoryID:        "1a23bcde-4f56-7891-a2bc-de34fabcde5f6",
					InventoryNamespace: "foo",
				},
			},
			expected: ".kpt-hydrated",
			commands: testutil.CmdRunOut("kpt live init .kpt-hydrated --inventory-id 1a23bcde-4f56-7891-a2bc-de34fabcde5f6 --context kubecontext --namespace foo", ""),
		},
		{
			description: "existing template resource in .kpt-hydrated",
			expected:    ".kpt-hydrated",
		},
	}
	for _, test := range tests {
		testutil.Run(t, test.description, func(t *testutil.T) {
			t.Override(&util.DefaultExecCommand, test.commands)
			tmpDir := t.NewTempDir().Chdir()

			if test.live.Apply.Dir == test.expected {
				// 0755 is a permission setting where the owner can read, write, and execute.
				// Others can read and execute but not modify the directory.
				t.CheckNoError(os.Mkdir(test.live.Apply.Dir, 0755))
			}

			if test.description == "existing template resource in .kpt-hydrated" {
				tmpDir.Touch(".kpt-hydrated/inventory-template.yaml")
			}

			k := NewDeployer(&kptConfig{
				workingDir: ".",
<<<<<<< HEAD
			}, nil, deploy.NoopComponentProvider, &latestV2.KptDeploy{
=======
			}, &label.DefaultLabeller{}, &latestV1.KptDeploy{
>>>>>>> 27271dfc
				Live: test.live,
			})

			applyDir, err := k.getApplyDir(context.Background())

			t.CheckErrorAndDeepEqual(test.shouldErr, err, test.expected, applyDir)
		})
	}
}

func TestKpt_KptCommandArgs(t *testing.T) {
	tests := []struct {
		description string
		dir         string
		commands    []string
		flags       []string
		globalFlags []string
		expected    []string
	}{
		{
			description: "empty",
		},
		{
			description: "all inputs have len >0",
			dir:         "test",
			commands:    []string{"live", "apply"},
			flags:       []string{"--fn-path", "kpt-func.yaml"},
			globalFlags: []string{"-h"},
			expected:    strings.Split("live apply test --fn-path kpt-func.yaml -h", " "),
		},
		{
			description: "empty dir",
			commands:    []string{"live", "apply"},
			flags:       []string{"--fn-path", "kpt-func.yaml"},
			globalFlags: []string{"-v", "3"},
			expected:    strings.Split("live apply --fn-path kpt-func.yaml -v 3", " "),
		},
		{
			description: "empty commands",
			dir:         "test",
			flags:       []string{"--fn-path", "kpt-func.yaml"},
			globalFlags: []string{"-h"},
			expected:    strings.Split("test --fn-path kpt-func.yaml -h", " "),
		},
		{
			description: "empty flags",
			dir:         "test",
			commands:    []string{"live", "apply"},
			globalFlags: []string{"-h"},
			expected:    strings.Split("live apply test -h", " "),
		},
		{
			description: "empty globalFlags",
			dir:         "test",
			commands:    []string{"live", "apply"},
			flags:       []string{"--fn-path", "kpt-func.yaml"},
			expected:    strings.Split("live apply test --fn-path kpt-func.yaml", " "),
		},
	}
	for _, test := range tests {
		testutil.Run(t, test.description, func(t *testutil.T) {
			res := kptCommandArgs(test.dir, test.commands, test.flags, test.globalFlags)
			t.CheckDeepEqual(test.expected, res)
		})
	}
}

// TestKpt_ExcludeKptFn checks the declarative kpt fn has expected annotations added.
func TestKpt_ExcludeKptFn(t *testing.T) {
	// A declarative fn.
	testFn1 := []byte(`apiVersion: v1
data:
  annotation_name: k1
  annotation_value: v1
kind: ConfigMap
metadata:
  annotations:
    config.kubernetes.io/function: fake`)
	// A declarative fn which has `local-config` annotation specified.
	testFn2 := []byte(`apiVersion: v1
kind: ConfigMap
metadata:
  annotations:
    config.kubernetes.io/function: fake
    config.kubernetes.io/local-config: "false"
data:
  annotation_name: k2
  annotation_value: v2`)
	testPod := []byte(`apiVersion: v1
kind: Pod
metadata:
  namespace: default
spec:
  containers:
  - image: gcr.io/project/image1
    name: image1`)
	tests := []struct {
		description string
		manifests   manifest.ManifestList
		expected    manifest.ManifestList
	}{
		{
			description: "Add `local-config` annotation to kpt fn",
			manifests:   manifest.ManifestList{testFn1},
			expected: manifest.ManifestList{[]byte(`apiVersion: v1
data:
  annotation_name: k1
  annotation_value: v1
kind: ConfigMap
metadata:
  annotations:
    config.kubernetes.io/function: fake
    config.kubernetes.io/local-config: "true"`)},
		},
		{
			description: "Skip preset `local-config` annotation",
			manifests:   manifest.ManifestList{testFn2},
			expected: manifest.ManifestList{[]byte(`apiVersion: v1
kind: ConfigMap
metadata:
  annotations:
    config.kubernetes.io/function: fake
    config.kubernetes.io/local-config: "false"
data:
  annotation_name: k2
  annotation_value: v2`)},
		},
		{
			description: "Valid in kpt fn pipeline.",
			manifests:   manifest.ManifestList{testFn1, testFn2, testPod},
			expected: manifest.ManifestList{[]byte(`apiVersion: v1
data:
  annotation_name: k1
  annotation_value: v1
kind: ConfigMap
metadata:
  annotations:
    config.kubernetes.io/function: fake
    config.kubernetes.io/local-config: "true"`), []byte(`apiVersion: v1
kind: ConfigMap
metadata:
  annotations:
    config.kubernetes.io/function: fake
    config.kubernetes.io/local-config: "false"
data:
  annotation_name: k2
  annotation_value: v2`), []byte(`apiVersion: v1
kind: Pod
metadata:
  namespace: default
spec:
  containers:
  - image: gcr.io/project/image1
    name: image1`)},
		},
	}
	for _, test := range tests {
		testutil.Run(t, test.description, func(t *testutil.T) {
			k := NewDeployer(&kptConfig{}, &label.DefaultLabeller{}, nil)
			actualManifest, err := k.excludeKptFn(test.manifests)
			t.CheckErrorAndDeepEqual(false, err, test.expected.String(), actualManifest.String())
		})
	}
}

func TestVersionCheck(t *testing.T) {
	tests := []struct {
		description    string
		commands       util.Command
		kustomizations map[string]string
		shouldErr      bool
		error          error
		out            string
	}{
		{
			description: "Both kpt and kustomize versions are good",
			commands: testutil.
				CmdRunOut("kpt version", `0.38.1`).
				AndRunOut("kustomize version", `{Version:v3.6.1 GitCommit:a0072a2cf92bf5399565e84c621e1e7c5c1f1094 BuildDate:2020-06-15T20:19:07Z GoOs:darwin GoArch:amd64}`),
			kustomizations: map[string]string{"Kustomization": `resources:
				- foo.yaml`},
			shouldErr: false,
			error:     nil,
		},
		{
			description: "kpt is not installed",
			commands:    testutil.CmdRunOutErr("kpt version", "", errors.New("BUG")),
			shouldErr:   true,
			error: fmt.Errorf("kpt is not installed yet\nSee kpt installation: %v",
				kptDownloadLink),
		},
		{
			description: "kustomize is not used, kpt version is good",
			commands: testutil.
				CmdRunOut("kpt version", `0.38.1`),
			shouldErr: false,
			error:     nil,
		},
		{
			description: "kustomize is used but not installed",
			commands: testutil.
				CmdRunOut("kpt version", `0.38.1`).
				AndRunOutErr("kustomize version", "", errors.New("BUG")),
			kustomizations: map[string]string{"Kustomization": `resources:
					- foo.yaml`},
			shouldErr: true,
			error: fmt.Errorf("kustomize is not installed yet\nSee kpt installation: %v",
				kustomizeDownloadLink),
		},
		{
			description: "kpt version is too old (<0.38.1)",
			commands: testutil.
				CmdRunOut("kpt version", `0.37.0`),
			kustomizations: map[string]string{"Kustomization": `resources:
					- foo.yaml`},
			shouldErr: true,
			error: fmt.Errorf("you are using kpt \"v0.37.0\"\nPlease install "+
				"kpt %v <= version < %v\nSee kpt installation: %v",
				kptMinVersionInclusive, kptMaxVersionExclusive, kptDownloadLink),
		},
		{
			description: "kpt version is too new (>=1.0.0)",
			commands: testutil.
				CmdRunOut("kpt version", `1.0.0`),
			kustomizations: map[string]string{"Kustomization": `resources:
					- foo.yaml`},
			shouldErr: true,
			error: fmt.Errorf("you are using kpt \"v1.0.0\"\nPlease install "+
				"kpt %v <= version < %v\nSee kpt installation: %v",
				kptMinVersionInclusive, kptMaxVersionExclusive, kptDownloadLink),
		},
		{
			description: "kpt version is unknown",
			commands: testutil.
				CmdRunOut("kpt version", `unknown`),
			kustomizations: map[string]string{"Kustomization": `resources:
					- foo.yaml`},
			shouldErr: true,
			error: fmt.Errorf("unknown kpt version unknown\nPlease install "+
				"kpt %v <= version < %v\nSee kpt installation: %v",
				kptMinVersionInclusive, kptMaxVersionExclusive, kptDownloadLink),
		},
		{
			description: "kustomize versions is too old (< v3.2.3)",
			commands: testutil.
				CmdRunOut("kpt version", `0.38.1`).
				AndRunOut("kustomize version", `{Version:v0.0.1 GitCommit:a0072a2cf92bf5399565e84c621e1e7c5c1f1094 BuildDate:2020-06-15T20:19:07Z GoOs:darwin GoArch:amd64}`),
			kustomizations: map[string]string{"Kustomization": `resources:
					- foo.yaml`},
			shouldErr: false,
			out: fmt.Sprintf("you are using kustomize version \"v0.0.1\" "+
				"(recommended >= %v). You can download the official kustomize from %v\n",
				kustomizeMinVersion, kustomizeDownloadLink),
		},
		{
			description: "kustomize version is unknown",
			commands: testutil.
				CmdRunOut("kpt version", `0.38.1`).
				AndRunOut("kustomize version", `{Version:unknown GitCommit:a0072a2cf92bf5399565e84c621e1e7c5c1f1094 BuildDate:2020-06-15T20:19:07Z GoOs:darwin GoArch:amd64}`),
			kustomizations: map[string]string{"Kustomization": `resources:
					- foo.yaml`},
			shouldErr: false,
			out: fmt.Sprintf("you are using kustomize version \"unknown\" "+
				"(recommended >= %v). You can download the official kustomize from %v\n",
				kustomizeMinVersion, kustomizeDownloadLink),
		},
		{
			description: "kustomize version is non-official",
			commands: testutil.
				CmdRunOut("kpt version", `0.38.1`).
				AndRunOut("kustomize version", `UNKNOWN`),
			kustomizations: map[string]string{"Kustomization": `resources:
					- foo.yaml`},
			shouldErr: false,
			out: fmt.Sprintf("unable to determine kustomize version from \"UNKNOWN\"\n"+
				"You can download the official kustomize (recommended >= %v) from %v\n",
				kustomizeMinVersion, kustomizeDownloadLink),
		},
	}
	for _, test := range tests {
		var buf bytes.Buffer
		testutil.Run(t, test.description, func(t *testutil.T) {
			t.Override(&util.DefaultExecCommand, test.commands)
			tmpDir := t.NewTempDir().Chdir()
			tmpDir.WriteFiles(test.kustomizations)
			err := versionCheck("", io.Writer(&buf))
			t.CheckError(test.shouldErr, err)
			if test.shouldErr {
				testutil.CheckDeepEqual(t.T, test.error.Error(), err.Error())
			}
		})
		testutil.CheckDeepEqual(t, test.out, buf.String())
	}
}

func TestNonEmptyKubeconfig(t *testing.T) {
	commands := testutil.CmdRunOut("kpt fn source .", ``).
		AndRunOut("kpt fn run", testPod).
		AndRunOut(fmt.Sprintf("kpt fn sink %v", tmpKustomizeDir), ``).
		AndRunOut("kpt fn sink valid_path", ``).
		AndRun("kpt live apply valid_path --context kubecontext --kubeconfig testConfigPath --namespace testNamespace")

	testutil.Run(t, "", func(t *testutil.T) {
		t.Override(&util.DefaultExecCommand, commands)
<<<<<<< HEAD
		k := NewDeployer(&kptConfig{config: "testConfigPath"}, nil, deploy.NoopComponentProvider, &latestV2.KptDeploy{
=======
		t.Override(&client.Client, deployutil.MockK8sClient)
		k := NewDeployer(&kptConfig{config: "testConfigPath"}, &label.DefaultLabeller{}, &latestV1.KptDeploy{
>>>>>>> 27271dfc
			Dir: ".",
			Live: latestV2.KptLive{
				Apply: latestV2.KptApplyInventory{
					Dir: "valid_path",
				},
			},
		})
		t.CheckNoError(os.Mkdir(k.Live.Apply.Dir, 0755))
		defer os.RemoveAll(k.Live.Apply.Dir)
		err := k.Deploy(context.Background(), ioutil.Discard, []graph.Artifact{})
		t.CheckNoError(err)
	})
}

type kptConfig struct {
	v2.RunContext // Embedded to provide the default values.
	workingDir    string
	config        string
}

func (c *kptConfig) WorkingDir() string                                    { return c.workingDir }
func (c *kptConfig) GetKubeContext() string                                { return kubectl.TestKubeContext }
func (c *kptConfig) GetKubeNamespace() string                              { return kubectl.TestNamespace }
func (c *kptConfig) GetKubeConfig() string                                 { return c.config }
func (c *kptConfig) PortForwardResources() []*latestV2.PortForwardResource { return nil }<|MERGE_RESOLUTION|>--- conflicted
+++ resolved
@@ -430,15 +430,9 @@
 
 			k := NewDeployer(&kptConfig{
 				workingDir: ".",
-<<<<<<< HEAD
-			}, nil, deploy.NoopComponentProvider, &latestV2.KptDeploy{
+			}, &label.DefaultLabeller{}, &latestV2.KptDeploy{
 				Live: latestV2.KptLive{
 					Apply: latestV2.KptApplyInventory{
-=======
-			}, &label.DefaultLabeller{}, &latestV1.KptDeploy{
-				Live: latestV1.KptLive{
-					Apply: latestV1.KptApplyInventory{
->>>>>>> 27271dfc
 						Dir: test.applyDir,
 					},
 				},
@@ -498,13 +492,8 @@
 	tests := []struct {
 		description      string
 		builds           []graph.Artifact
-<<<<<<< HEAD
-		labels           map[string]string
+		labels           []string
 		kpt              latestV2.KptDeploy
-=======
-		labels           []string
-		kpt              latestV1.KptDeploy
->>>>>>> 27271dfc
 		commands         util.Command
 		hasKustomization func(string) bool
 		expected         string
@@ -548,13 +537,8 @@
 					Tag:       "gcr.io/project/image2:tag2",
 				},
 			},
-<<<<<<< HEAD
-			labels: map[string]string{"user/label": "test"},
-			kpt: latestV2.KptDeploy{
-=======
 			labels: []string{"user/label=test"},
-			kpt: latestV1.KptDeploy{
->>>>>>> 27271dfc
+			kpt: latestV2.KptDeploy{
 				Dir: "test",
 				Fn:  latestV2.KptFn{FnPath: "kpt-func.yaml"},
 			},
@@ -627,13 +611,8 @@
 					Tag:       "gcr.io/project/image1:tag1",
 				},
 			},
-<<<<<<< HEAD
-			labels: map[string]string{"user/label": "test"},
-			kpt: latestV2.KptDeploy{
-=======
 			labels: []string{"user/label=test"},
-			kpt: latestV1.KptDeploy{
->>>>>>> 27271dfc
+			kpt: latestV2.KptDeploy{
 				Dir: ".",
 			},
 			commands: testutil.
@@ -890,11 +869,7 @@
 
 			k := NewDeployer(&kptConfig{
 				workingDir: ".",
-<<<<<<< HEAD
-			}, nil, deploy.NoopComponentProvider, &latestV2.KptDeploy{
-=======
-			}, &label.DefaultLabeller{}, &latestV1.KptDeploy{
->>>>>>> 27271dfc
+			}, &label.DefaultLabeller{}, &latestV2.KptDeploy{
 				Live: test.live,
 			})
 
@@ -1199,12 +1174,8 @@
 
 	testutil.Run(t, "", func(t *testutil.T) {
 		t.Override(&util.DefaultExecCommand, commands)
-<<<<<<< HEAD
-		k := NewDeployer(&kptConfig{config: "testConfigPath"}, nil, deploy.NoopComponentProvider, &latestV2.KptDeploy{
-=======
 		t.Override(&client.Client, deployutil.MockK8sClient)
-		k := NewDeployer(&kptConfig{config: "testConfigPath"}, &label.DefaultLabeller{}, &latestV1.KptDeploy{
->>>>>>> 27271dfc
+		k := NewDeployer(&kptConfig{config: "testConfigPath"}, &label.DefaultLabeller{}, &latestV2.KptDeploy{
 			Dir: ".",
 			Live: latestV2.KptLive{
 				Apply: latestV2.KptApplyInventory{
