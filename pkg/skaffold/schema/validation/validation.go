--- conflicted
+++ resolved
@@ -97,11 +97,7 @@
 
 // ProcessWithRunContext checks if the Skaffold pipeline is valid when a RunContext is required.
 // It returns all encountered errors as a concatenated string.
-<<<<<<< HEAD
-func ProcessWithRunContext(runCtx *v2.RunContext) error {
-=======
-func ProcessWithRunContext(ctx context.Context, runCtx *runcontext.RunContext) error {
->>>>>>> e7ab8c94
+func ProcessWithRunContext(ctx context.Context, runCtx *v2.RunContext) error {
 	var errs []error
 	errs = append(errs, validateDockerNetworkContainerExists(ctx, runCtx.Artifacts(), runCtx)...)
 
@@ -333,11 +329,7 @@
 }
 
 // Validates that a Docker Container with a Network Mode "container:<id|name>" points to an actually running container
-<<<<<<< HEAD
-func validateDockerNetworkContainerExists(artifacts []*latestV2.Artifact, runCtx docker.Config) []error {
-=======
-func validateDockerNetworkContainerExists(ctx context.Context, artifacts []*latestV1.Artifact, runCtx docker.Config) []error {
->>>>>>> e7ab8c94
+func validateDockerNetworkContainerExists(ctx context.Context, artifacts []*latestV2.Artifact, runCtx docker.Config) []error {
 	var errs []error
 	apiClient, err := docker.NewAPIClient(ctx, runCtx)
 	if err != nil {
