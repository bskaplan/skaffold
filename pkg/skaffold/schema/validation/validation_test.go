/*
Copyright 2019 The Skaffold Authors

Licensed under the Apache License, Version 2.0 (the "License");
you may not use this file except in compliance with the License.
You may obtain a copy of the License at

    http://www.apache.org/licenses/LICENSE-2.0

Unless required by applicable law or agreed to in writing, software
distributed under the License is distributed on an "AS IS" BASIS,
WITHOUT WARRANTIES OR CONDITIONS OF ANY KIND, either express or implied.
See the License for the specific language governing permissions and
limitations under the License.
*/

package validation

import (
	"context"
	"fmt"
	"os"
	"path/filepath"
	"testing"

	"github.com/docker/docker/api/types"
	"github.com/docker/docker/client"
	"github.com/google/go-cmp/cmp"

	"github.com/GoogleContainerTools/skaffold/pkg/skaffold/docker"
	"github.com/GoogleContainerTools/skaffold/pkg/skaffold/parser"
	v2 "github.com/GoogleContainerTools/skaffold/pkg/skaffold/runner/runcontext/v2"
	latestV2 "github.com/GoogleContainerTools/skaffold/pkg/skaffold/schema/latest/v2"
	"github.com/GoogleContainerTools/skaffold/pkg/skaffold/util"
	"github.com/GoogleContainerTools/skaffold/testutil"
)

var (
	cfgWithErrors = &latestV2.SkaffoldConfig{
		Pipeline: latestV2.Pipeline{
			Build: latestV2.BuildConfig{
				Artifacts: []*latestV2.Artifact{
					{
						ArtifactType: latestV2.ArtifactType{
							DockerArtifact: &latestV2.DockerArtifact{},
							BazelArtifact:  &latestV2.BazelArtifact{},
						},
					},
					{
						ArtifactType: latestV2.ArtifactType{
							BazelArtifact:  &latestV2.BazelArtifact{},
							KanikoArtifact: &latestV2.KanikoArtifact{},
						},
					},
				},
			},
			Deploy: latestV2.DeployConfig{
				DeployType: latestV2.DeployType{
					HelmDeploy:    &latestV2.HelmDeploy{},
					KubectlDeploy: &latestV2.KubectlDeploy{},
				},
			},
		},
	}
)

func TestValidateSchema(t *testing.T) {
	tests := []struct {
		description string
		cfg         *latestV2.SkaffoldConfig
		shouldErr   bool
	}{
		{
			description: "config with errors",
			cfg:         cfgWithErrors,
			shouldErr:   true,
		},
		{
			description: "empty config",
			cfg:         &latestV2.SkaffoldConfig{},
			shouldErr:   true,
		},
		{
			description: "minimal config",
			cfg: &latestV2.SkaffoldConfig{
				APIVersion: "foo",
				Kind:       "bar",
			},
			shouldErr: false,
		},
	}
	for _, test := range tests {
		testutil.Run(t, test.description, func(t *testutil.T) {
			err := Process(parser.SkaffoldConfigSet{&parser.SkaffoldConfigEntry{SkaffoldConfig: test.cfg}},
				Options{CheckDeploySource: false})

			t.CheckError(test.shouldErr, err)
		})
	}
}

func alwaysErr(_ interface{}) error {
	return fmt.Errorf("always fail")
}

type emptyStruct struct{}
type nestedEmptyStruct struct {
	N emptyStruct
}

func TestVisitStructs(t *testing.T) {
	tests := []struct {
		description  string
		input        interface{}
		expectedErrs int
	}{
		{
			description:  "single struct to validate",
			input:        emptyStruct{},
			expectedErrs: 1,
		},
		{
			description:  "recurse into nested struct",
			input:        nestedEmptyStruct{},
			expectedErrs: 2,
		},
		{
			description: "check all slice items",
			input: struct {
				A []emptyStruct
			}{
				A: []emptyStruct{{}, {}},
			},
			expectedErrs: 3,
		},
		{
			description: "recurse into slices",
			input: struct {
				A []nestedEmptyStruct
			}{
				A: []nestedEmptyStruct{
					{
						N: emptyStruct{},
					},
				},
			},
			expectedErrs: 3,
		},
		{
			description: "recurse into ptr slices",
			input: struct {
				A []*nestedEmptyStruct
			}{
				A: []*nestedEmptyStruct{
					{
						N: emptyStruct{},
					},
				},
			},
			expectedErrs: 3,
		},
		{
			description: "ignore empty slices",
			input: struct {
				A []emptyStruct
			}{},
			expectedErrs: 1,
		},
		{
			description: "ignore nil pointers",
			input: struct {
				A *struct{}
			}{},
			expectedErrs: 1,
		},
		{
			description: "recurse into members",
			input: struct {
				A, B emptyStruct
			}{
				A: emptyStruct{},
				B: emptyStruct{},
			},
			expectedErrs: 3,
		},
		{
			description: "recurse into ptr members",
			input: struct {
				A, B *emptyStruct
			}{
				A: &emptyStruct{},
				B: &emptyStruct{},
			},
			expectedErrs: 3,
		},
		{
			description: "ignore other fields",
			input: struct {
				A emptyStruct
				C int
			}{
				A: emptyStruct{},
				C: 2,
			},
			expectedErrs: 2,
		},
		{
			description: "unexported fields",
			input: struct {
				a emptyStruct
			}{
				a: emptyStruct{},
			},
			expectedErrs: 1,
		},
		{
			description: "exported and unexported fields",
			input: struct {
				a, A, b emptyStruct
			}{
				a: emptyStruct{},
				A: emptyStruct{},
				b: emptyStruct{},
			},
			expectedErrs: 2,
		},
		{
			description: "unexported nil ptr fields",
			input: struct {
				a *emptyStruct
			}{
				a: nil,
			},
			expectedErrs: 1,
		},
		{
			description: "unexported ptr fields",
			input: struct {
				a *emptyStruct
			}{
				a: &emptyStruct{},
			},
			expectedErrs: 1,
		},
		{
			description: "unexported and exported ptr fields",
			input: struct {
				a, A, b *emptyStruct
			}{
				a: &emptyStruct{},
				A: &emptyStruct{},
				b: &emptyStruct{},
			},
			expectedErrs: 2,
		},
	}
	for _, test := range tests {
		testutil.Run(t, test.description, func(t *testutil.T) {
			actual := visitStructs(test.input, alwaysErr)

			t.CheckDeepEqual(test.expectedErrs, len(actual))
		})
	}
}

func TestValidateNetworkMode(t *testing.T) {
	tests := []struct {
		description string
		artifacts   []*latestV2.Artifact
		shouldErr   bool
		env         []string
	}{
		{
			description: "not a docker artifact",
			artifacts: []*latestV2.Artifact{
				{
					ImageName: "image/bazel",
					ArtifactType: latestV2.ArtifactType{
						BazelArtifact: &latestV2.BazelArtifact{},
					},
				},
			},
		},
		{
			description: "no networkmode",
			artifacts: []*latestV2.Artifact{
				{
					ImageName: "image/no-network",
					ArtifactType: latestV2.ArtifactType{
						DockerArtifact: &latestV2.DockerArtifact{},
					},
				},
			},
		},
		{
			description: "bridge",
			artifacts: []*latestV2.Artifact{
				{
					ImageName: "image/bridge",
					ArtifactType: latestV2.ArtifactType{
						DockerArtifact: &latestV2.DockerArtifact{
							NetworkMode: "Bridge",
						},
					},
				},
			},
		},
		{
			description: "empty container's network stack",
			artifacts: []*latestV2.Artifact{
				{
					ImageName: "image/container",
					ArtifactType: latestV2.ArtifactType{
						DockerArtifact: &latestV2.DockerArtifact{
							NetworkMode: "Container:",
						},
					},
				},
			},
			shouldErr: true,
		},
		{
			description: "empty container's network stack in env var",
			artifacts: []*latestV2.Artifact{
				{
					ImageName: "image/container",
					ArtifactType: latestV2.ArtifactType{
						DockerArtifact: &latestV2.DockerArtifact{
							NetworkMode: "Container:{{.CONTAINER}}",
						},
					},
				},
			},
			env:       []string{"CONTAINER="},
			shouldErr: true,
		},
		{
			description: "wrong container's network stack '-not-valid'",
			artifacts: []*latestV2.Artifact{
				{
					ImageName: "image/container",
					ArtifactType: latestV2.ArtifactType{
						DockerArtifact: &latestV2.DockerArtifact{
							NetworkMode: "Container:-not-valid",
						},
					},
				},
			},
			shouldErr: true,
		},
		{
			description: "wrong container's network stack '-not-valid' in env var",
			artifacts: []*latestV2.Artifact{
				{
					ImageName: "image/container",
					ArtifactType: latestV2.ArtifactType{
						DockerArtifact: &latestV2.DockerArtifact{
							NetworkMode: "Container:{{.CONTAINER}}",
						},
					},
				},
			},
			env:       []string{"CONTAINER=-not-valid"},
			shouldErr: true,
		},
		{
			description: "wrong container's network stack 'fussball'",
			artifacts: []*latestV2.Artifact{
				{
					ImageName: "image/container",
					ArtifactType: latestV2.ArtifactType{
						DockerArtifact: &latestV2.DockerArtifact{
							NetworkMode: "Container:fußball",
						},
					},
				},
			},
			shouldErr: true,
		},
		{
			description: "wrong container's network stack 'fussball' in env var",
			artifacts: []*latestV2.Artifact{
				{
					ImageName: "image/container",
					ArtifactType: latestV2.ArtifactType{
						DockerArtifact: &latestV2.DockerArtifact{
							NetworkMode: "Container:{{.CONTAINER}}",
						},
					},
				},
			},
			env:       []string{"CONTAINER=fußball"},
			shouldErr: true,
		},
		{
			description: "container's network stack 'unique'",
			artifacts: []*latestV2.Artifact{
				{
					ImageName: "image/container",
					ArtifactType: latestV2.ArtifactType{
						DockerArtifact: &latestV2.DockerArtifact{
							NetworkMode: "Container:unique",
						},
					},
				},
			},
		},
		{
			description: "container's network stack 'unique' in env var",
			artifacts: []*latestV2.Artifact{
				{
					ImageName: "image/container",
					ArtifactType: latestV2.ArtifactType{
						DockerArtifact: &latestV2.DockerArtifact{
							NetworkMode: "Container:{{.CONTAINER}}",
						},
					},
				},
			},
			env: []string{"CONTAINER=unique"},
		},
		{
			description: "container's network stack 'unique-id.123'",
			artifacts: []*latestV2.Artifact{
				{
					ImageName: "image/container",
					ArtifactType: latestV2.ArtifactType{
						DockerArtifact: &latestV2.DockerArtifact{
							NetworkMode: "Container:unique-id.123",
						},
					},
				},
			},
		},
		{
			description: "container's network stack 'unique-id.123' in env var",
			artifacts: []*latestV2.Artifact{
				{
					ImageName: "image/container",
					ArtifactType: latestV2.ArtifactType{
						DockerArtifact: &latestV2.DockerArtifact{
							NetworkMode: "Container:{{.CONTAINER}}",
						},
					},
				},
			},
			env: []string{"CONTAINER=unique-id.123"},
		},
		{
			description: "none",
			artifacts: []*latestV2.Artifact{
				{
					ImageName: "image/none",
					ArtifactType: latestV2.ArtifactType{
						DockerArtifact: &latestV2.DockerArtifact{
							NetworkMode: "None",
						},
					},
				},
			},
		},
		{
			description: "host",
			artifacts: []*latestV2.Artifact{
				{
					ImageName: "image/host",
					ArtifactType: latestV2.ArtifactType{
						DockerArtifact: &latestV2.DockerArtifact{
							NetworkMode: "Host",
						},
					},
				},
			},
		},
		{
			description: "invalid networkmode",
			shouldErr:   true,
			artifacts: []*latestV2.Artifact{
				{
					ImageName: "image/bad",
					ArtifactType: latestV2.ArtifactType{
						DockerArtifact: &latestV2.DockerArtifact{
							NetworkMode: "Bad",
						},
					},
				},
			},
		},
		{
			description: "case insensitive",
			artifacts: []*latestV2.Artifact{
				{
					ImageName: "image/case-insensitive",
					ArtifactType: latestV2.ArtifactType{
						DockerArtifact: &latestV2.DockerArtifact{
							NetworkMode: "bRiDgE",
						},
					},
				},
			},
		},
	}
	for _, test := range tests {
		testutil.Run(t, test.description, func(t *testutil.T) {
			// disable yamltags validation
			t.Override(&validateYamltags, func(interface{}) error { return nil })
			t.Override(&util.OSEnviron, func() []string { return test.env })

			err := Process(parser.SkaffoldConfigSet{&parser.SkaffoldConfigEntry{
				SkaffoldConfig: &latestV2.SkaffoldConfig{
					Pipeline: latestV2.Pipeline{
						Build: latestV2.BuildConfig{
							Artifacts: test.artifacts,
						},
					},
				}}}, Options{CheckDeploySource: false})

			t.CheckError(test.shouldErr, err)
		})
	}
}

type fakeCommonAPIClient struct {
	client.CommonAPIClient
	expectedResponse []types.Container
}

func (f fakeCommonAPIClient) ContainerList(ctx context.Context, options types.ContainerListOptions) ([]types.Container, error) {
	return f.expectedResponse, nil
}

func TestValidateNetworkModeDockerContainerExists(t *testing.T) {
	tests := []struct {
		description    string
		artifacts      []*latestV2.Artifact
		clientResponse []types.Container
		shouldErr      bool
		env            []string
	}{
		{
			description: "no running containers",
			artifacts: []*latestV2.Artifact{
				{
					ImageName: "image/container",
					ArtifactType: latestV2.ArtifactType{
						DockerArtifact: &latestV2.DockerArtifact{
							NetworkMode: "Container:foo",
						},
					},
				},
			},
			clientResponse: []types.Container{},
			shouldErr:      true,
		},
		{
			description: "not matching running containers",
			artifacts: []*latestV2.Artifact{
				{
					ImageName: "image/container",
					ArtifactType: latestV2.ArtifactType{
						DockerArtifact: &latestV2.DockerArtifact{
							NetworkMode: "Container:foo",
						},
					},
				},
			},
			clientResponse: []types.Container{
				{
					ID:    "not-foo",
					Names: []string{"/bar"},
				},
			},
			shouldErr: true,
		},
		{
			description: "existing running container referenced by id",
			artifacts: []*latestV2.Artifact{
				{
					ImageName: "image/container",
					ArtifactType: latestV2.ArtifactType{
						DockerArtifact: &latestV2.DockerArtifact{
							NetworkMode: "Container:foo",
						},
					},
				},
			},
			clientResponse: []types.Container{
				{
					ID: "foo",
				},
			},
		},
		{
			description: "existing running container referenced by first id chars",
			artifacts: []*latestV2.Artifact{
				{
					ImageName: "image/container",
					ArtifactType: latestV2.ArtifactType{
						DockerArtifact: &latestV2.DockerArtifact{
							NetworkMode: "Container:123",
						},
					},
				},
			},
			clientResponse: []types.Container{
				{
					ID: "1234567890",
				},
			},
		},
		{
			description: "existing running container referenced by name",
			artifacts: []*latestV2.Artifact{
				{
					ImageName: "image/container",
					ArtifactType: latestV2.ArtifactType{
						DockerArtifact: &latestV2.DockerArtifact{
							NetworkMode: "Container:foo",
						},
					},
				},
			},
			clientResponse: []types.Container{
				{
					ID:    "no-foo",
					Names: []string{"/foo"},
				},
			},
		},
		{
			description: "non existing running container referenced by id in envvar",
			artifacts: []*latestV2.Artifact{
				{
					ImageName: "image/container",
					ArtifactType: latestV2.ArtifactType{
						DockerArtifact: &latestV2.DockerArtifact{
							NetworkMode: "Container:{{ .CONTAINER }}",
						},
					},
				},
			},
			clientResponse: []types.Container{
				{
					ID: "non-foo",
				},
			},
			env:       []string{"CONTAINER=foo"},
			shouldErr: true,
		},
		{
			description: "existing running container referenced by id in envvar",
			artifacts: []*latestV2.Artifact{
				{
					ImageName: "image/container",
					ArtifactType: latestV2.ArtifactType{
						DockerArtifact: &latestV2.DockerArtifact{
							NetworkMode: "Container:{{ .CONTAINER }}",
						},
					},
				},
			},
			clientResponse: []types.Container{
				{
					ID: "foo",
				},
			},
			env: []string{"CONTAINER=foo"},
		},
		{
			description: "existing running container referenced by name in envvar",
			artifacts: []*latestV2.Artifact{
				{
					ImageName: "image/container",
					ArtifactType: latestV2.ArtifactType{
						DockerArtifact: &latestV2.DockerArtifact{
							NetworkMode: "Container:{{ .CONTAINER }}",
						},
					},
				},
			},
			clientResponse: []types.Container{
				{
					ID:    "non-foo",
					Names: []string{"/foo"},
				},
			},
			env: []string{"CONTAINER=foo"},
		},
	}
	for _, test := range tests {
		testutil.Run(t, test.description, func(t *testutil.T) {
			// disable yamltags validation
			t.Override(&validateYamltags, func(interface{}) error { return nil })
			t.Override(&util.OSEnviron, func() []string { return test.env })
			t.Override(&docker.NewAPIClient, func(context.Context, docker.Config) (docker.LocalDaemon, error) {
				fakeClient := &fakeCommonAPIClient{
					CommonAPIClient: &testutil.FakeAPIClient{
						ErrVersion: true,
					},
					expectedResponse: test.clientResponse,
				}
				return docker.NewLocalDaemon(fakeClient, nil, false, nil), nil
			})

<<<<<<< HEAD
			err := ProcessWithRunContext(&v2.RunContext{
				Pipelines: v2.NewPipelines([]latestV2.Pipeline{
=======
			err := ProcessWithRunContext(context.Background(), &runcontext.RunContext{
				Pipelines: runcontext.NewPipelines([]latestV1.Pipeline{
>>>>>>> e7ab8c94
					{
						Build: latestV2.BuildConfig{
							Artifacts: test.artifacts,
						},
					},
				}),
			})

			t.CheckError(test.shouldErr, err)
		})
	}
}

func TestValidateSyncRules(t *testing.T) {
	tests := []struct {
		description string
		artifacts   []*latestV2.Artifact
		shouldErr   bool
	}{
		{
			description: "no artifacts",
			artifacts:   nil,
		},
		{
			description: "no sync rules",
			artifacts: []*latestV2.Artifact{{
				ImageName: "img",
				Sync:      nil,
			}},
		},
		{
			description: "two good rules",
			artifacts: []*latestV2.Artifact{{
				ImageName: "img",
				Sync: &latestV2.Sync{Manual: []*latestV2.SyncRule{
					{
						Src:  "src/**/*.js",
						Dest: ".",
					},
					{
						Src:   "src/**/*.js",
						Dest:  ".",
						Strip: "src/",
					},
				}},
			}},
		},
		{
			description: "one good one bad rule",
			artifacts: []*latestV2.Artifact{{
				ImageName: "img",
				Sync: &latestV2.Sync{Manual: []*latestV2.SyncRule{
					{
						Src:   "src/**/*.js",
						Dest:  ".",
						Strip: "/src",
					},
					{
						Src:   "src/**/*.py",
						Dest:  ".",
						Strip: "src/",
					},
				}},
			}},
			shouldErr: true,
		},
		{
			description: "two bad rules",
			artifacts: []*latestV2.Artifact{{
				ImageName: "img",
				Sync: &latestV2.Sync{Manual: []*latestV2.SyncRule{
					{
						Dest:  ".",
						Strip: "src",
					},
					{
						Src:   "**/*.js",
						Dest:  ".",
						Strip: "src/",
					},
				}},
			}},
			shouldErr: true,
		},
		{
			description: "stripping part of folder name is valid",
			artifacts: []*latestV2.Artifact{{
				ImageName: "img",
				Sync: &latestV2.Sync{
					Manual: []*latestV2.SyncRule{{
						Src:   "srcsomeother/**/*.js",
						Dest:  ".",
						Strip: "src",
					}},
				},
			}},
		},
	}
	for _, test := range tests {
		testutil.Run(t, test.description, func(t *testutil.T) {
			// disable yamltags validation
			t.Override(&validateYamltags, func(interface{}) error { return nil })

			err := Process(parser.SkaffoldConfigSet{&parser.SkaffoldConfigEntry{
				SkaffoldConfig: &latestV2.SkaffoldConfig{
					Pipeline: latestV2.Pipeline{
						Build: latestV2.BuildConfig{
							Artifacts: test.artifacts,
						},
					},
				}}}, Options{CheckDeploySource: false})

			t.CheckError(test.shouldErr, err)
		})
	}
}

func TestValidateCustomDependencies(t *testing.T) {
	tests := []struct {
		description    string
		dependencies   *latestV2.CustomDependencies
		expectedErrors int
	}{
		{
			description: "no errors",
			dependencies: &latestV2.CustomDependencies{
				Paths:  []string{"somepath"},
				Ignore: []string{"anotherpath"},
			},
		}, {
			description: "ignore in conjunction with dockerfile",
			dependencies: &latestV2.CustomDependencies{
				Dockerfile: &latestV2.DockerfileDependency{
					Path: "some/path",
				},
				Ignore: []string{"ignoreme"},
			},
			expectedErrors: 1,
		}, {
			description: "ignore in conjunction with command",
			dependencies: &latestV2.CustomDependencies{
				Command: "bazel query deps",
				Ignore:  []string{"ignoreme"},
			},
			expectedErrors: 1,
		}, {
			description:  "nil dependencies",
			dependencies: nil,
		},
	}
	for _, test := range tests {
		testutil.Run(t, test.description, func(t *testutil.T) {
			artifact := &latestV2.Artifact{
				ArtifactType: latestV2.ArtifactType{
					CustomArtifact: &latestV2.CustomArtifact{
						Dependencies: test.dependencies,
					},
				},
			}

			errs := validateCustomDependencies([]*latestV2.Artifact{artifact})

			t.CheckDeepEqual(test.expectedErrors, len(errs))
		})
	}
}

func TestValidatePortForwardResources(t *testing.T) {
	tests := []struct {
		resourceType string
		shouldErr    bool
	}{
		{resourceType: "pod"},
		{resourceType: "Deployment"},
		{resourceType: "service"},
		{resourceType: "replicaset"},
		{resourceType: "replicationcontroller"},
		{resourceType: "statefulset"},
		{resourceType: "daemonset"},
		{resourceType: "cronjob"},
		{resourceType: "job"},
		{resourceType: "dne", shouldErr: true},
	}
	for _, test := range tests {
		testutil.Run(t, test.resourceType, func(t *testutil.T) {
			pfrs := []*latestV2.PortForwardResource{
				{
					Type: latestV2.ResourceType(test.resourceType),
				},
			}
			errs := validatePortForwardResources(pfrs)
			var err error
			if len(errs) > 0 {
				err = errs[0]
			}

			t.CheckError(test.shouldErr, err)
		})
	}
}

func TestValidateImageNames(t *testing.T) {
	tests := []struct {
		description string
		artifacts   []*latestV2.Artifact
		shouldErr   bool
	}{
		{
			description: "no name",
			artifacts: []*latestV2.Artifact{{
				ImageName: "",
			}},
			shouldErr: true,
		},
		{
			description: "valid",
			artifacts: []*latestV2.Artifact{{
				ImageName: "img",
			}},
			shouldErr: false,
		},
		{
			description: "duplicates",
			artifacts: []*latestV2.Artifact{{
				ImageName: "img",
			}, {
				ImageName: "img",
			}},
			shouldErr: true,
		},
		{
			description: "shouldn't have a tag",
			artifacts: []*latestV2.Artifact{{
				ImageName: "img:tag",
			}},
			shouldErr: true,
		},
		{
			description: "shouldn't have a digest",
			artifacts: []*latestV2.Artifact{{
				ImageName: "img@sha256:77af4d6b9913e693e8d0b4b294fa62ade6054e6b2f1ffb617ac955dd63fb0182",
			}},
			shouldErr: true,
		},
		{
			description: "no tag nor digest",
			artifacts: []*latestV2.Artifact{{
				ImageName: "img:tag@sha256:77af4d6b9913e693e8d0b4b294fa62ade6054e6b2f1ffb617ac955dd63fb0182",
			}},
			shouldErr: true,
		},
	}
	for _, test := range tests {
		testutil.Run(t, test.description, func(t *testutil.T) {
			// disable yamltags validation
			t.Override(&validateYamltags, func(interface{}) error { return nil })

			err := Process(
				parser.SkaffoldConfigSet{
					&parser.SkaffoldConfigEntry{
						SkaffoldConfig: &latestV2.SkaffoldConfig{
							Pipeline: latestV2.Pipeline{
								Build: latestV2.BuildConfig{
									Artifacts: test.artifacts,
								},
							},
						},
					},
				}, Options{CheckDeploySource: false})

			t.CheckError(test.shouldErr, err)
		})
	}
}

func TestValidateJibPluginType(t *testing.T) {
	tests := []struct {
		description string
		artifacts   []*latestV2.Artifact
		shouldErr   bool
	}{
		{
			description: "no type",
			artifacts: []*latestV2.Artifact{
				{
					ImageName: "image/jib",
					ArtifactType: latestV2.ArtifactType{
						JibArtifact: &latestV2.JibArtifact{},
					},
				},
			},
		},
		{
			description: "maven",
			artifacts: []*latestV2.Artifact{
				{
					ImageName: "image/jib",
					ArtifactType: latestV2.ArtifactType{
						JibArtifact: &latestV2.JibArtifact{
							Type: "maven",
						},
					},
				},
			},
		},
		{
			description: "gradle",
			artifacts: []*latestV2.Artifact{
				{
					ImageName: "image/jib",
					ArtifactType: latestV2.ArtifactType{
						JibArtifact: &latestV2.JibArtifact{
							Type: "gradle",
						},
					},
				},
			},
		},
		{
			description: "empty",
			artifacts: []*latestV2.Artifact{
				{
					ImageName: "image/jib",
					ArtifactType: latestV2.ArtifactType{
						JibArtifact: &latestV2.JibArtifact{
							Type: "",
						},
					},
				},
			},
		},
		{
			description: "cAsE inSenSiTiVe",
			artifacts: []*latestV2.Artifact{
				{
					ImageName: "image/jib",
					ArtifactType: latestV2.ArtifactType{
						JibArtifact: &latestV2.JibArtifact{
							Type: "gRaDlE",
						},
					},
				},
			},
		},
		{
			description: "invalid type",
			shouldErr:   true,
			artifacts: []*latestV2.Artifact{
				{
					ImageName: "image/jib",
					ArtifactType: latestV2.ArtifactType{
						JibArtifact: &latestV2.JibArtifact{
							Type: "invalid",
						},
					},
				},
			},
		},
	}
	for _, test := range tests {
		testutil.Run(t, test.description, func(t *testutil.T) {
			// disable yamltags validation
			t.Override(&validateYamltags, func(interface{}) error { return nil })

			err := Process(parser.SkaffoldConfigSet{&parser.SkaffoldConfigEntry{
				SkaffoldConfig: &latestV2.SkaffoldConfig{
					Pipeline: latestV2.Pipeline{
						Build: latestV2.BuildConfig{
							Artifacts: test.artifacts,
						},
					},
				},
			}}, Options{CheckDeploySource: false})

			t.CheckError(test.shouldErr, err)
		})
	}
}

func TestValidateLogsConfig(t *testing.T) {
	tests := []struct {
		prefix    string
		cfg       latestV2.LogsConfig
		shouldErr bool
	}{
		{prefix: "auto", shouldErr: false},
		{prefix: "container", shouldErr: false},
		{prefix: "podAndContainer", shouldErr: false},
		{prefix: "none", shouldErr: false},
		{prefix: "", shouldErr: false},
		{prefix: "unknown", shouldErr: true},
	}
	for _, test := range tests {
		testutil.Run(t, test.prefix, func(t *testutil.T) {
			// disable yamltags validation
			t.Override(&validateYamltags, func(interface{}) error { return nil })

			err := Process(parser.SkaffoldConfigSet{&parser.SkaffoldConfigEntry{
				SkaffoldConfig: &latestV2.SkaffoldConfig{
					Pipeline: latestV2.Pipeline{
						Deploy: latestV2.DeployConfig{
							Logs: latestV2.LogsConfig{
								Prefix: test.prefix,
							},
						},
					},
				}}}, Options{CheckDeploySource: false})

			t.CheckError(test.shouldErr, err)
		})
	}
}

func TestValidateAcyclicDependencies(t *testing.T) {
	tests := []struct {
		description string
		artifactLen int
		dependency  map[int][]int
		shouldErr   bool
	}{
		{
			description: "artifacts with no dependency",
			artifactLen: 5,
		},
		{
			description: "artifacts with no circular dependencies 1",
			dependency: map[int][]int{
				0: {2, 3},
				1: {3},
				2: {1},
				3: {4},
			},
			artifactLen: 5,
		},
		{
			description: "artifacts with no circular dependencies 2",
			dependency: map[int][]int{
				0: {4, 5},
				1: {4, 5},
				2: {4, 5},
				3: {4, 5},
			},
			artifactLen: 6,
		},
		{
			description: "artifacts with circular dependencies",
			dependency: map[int][]int{
				0: {2, 3},
				1: {0},
				2: {1},
				3: {4},
			},
			artifactLen: 5,
			shouldErr:   true,
		},
		{
			description: "artifacts with circular dependencies (self)",
			dependency: map[int][]int{
				0: {0},
				1: {},
			},
			artifactLen: 2,
			shouldErr:   true,
		},
		{
			description: "0 artifacts",
			artifactLen: 0,
		},
	}
	for _, test := range tests {
		testutil.Run(t, test.description, func(t *testutil.T) {
			artifacts := make([]*latestV2.Artifact, test.artifactLen)
			for i := 0; i < test.artifactLen; i++ {
				a := fmt.Sprintf("artifact%d", i+1)
				artifacts[i] = &latestV2.Artifact{ImageName: a}
			}

			setDependencies(artifacts, test.dependency)
			errs := validateAcyclicDependencies(artifacts)
			expected := []error{
				fmt.Errorf(`cycle detected in build dependencies involving "artifact1"`),
			}
			if test.shouldErr {
				t.CheckDeepEqual(expected, errs, cmp.Comparer(errorsComparer))
			} else {
				t.CheckDeepEqual(0, len(errs))
			}
		})
	}
}

// setDependencies constructs a graph of artifact dependencies using the map as an adjacency list representation of indices in the artifacts array.
// For example:
// m = {
//    0 : {1, 2},
//    2 : {3},
//}
// implies that a[0] artifact depends on a[1] and a[2]; and a[2] depends on a[3].
func setDependencies(a []*latestV2.Artifact, d map[int][]int) {
	for k, dep := range d {
		for i := range dep {
			a[k].Dependencies = append(a[k].Dependencies, &latestV2.ArtifactDependency{
				ImageName: a[dep[i]].ImageName,
			})
		}
	}
}

func TestValidateUniqueDependencyAliases(t *testing.T) {
	cfgs := parser.SkaffoldConfigSet{
		&parser.SkaffoldConfigEntry{
			SkaffoldConfig: &latestV2.SkaffoldConfig{
				Pipeline: latestV2.Pipeline{
					Build: latestV2.BuildConfig{
						Artifacts: []*latestV2.Artifact{
							{
								ImageName: "artifact1",
								Dependencies: []*latestV2.ArtifactDependency{
									{Alias: "alias2", ImageName: "artifact2a"},
									{Alias: "alias2", ImageName: "artifact2b"},
								},
							},
							{
								ImageName: "artifact2",
								Dependencies: []*latestV2.ArtifactDependency{
									{Alias: "alias1", ImageName: "artifact1"},
									{Alias: "alias2", ImageName: "artifact1"},
								},
							},
						},
					},
				},
			},
		},
	}
	expected := []error{
		fmt.Errorf(`invalid build dependency for artifact "artifact1": alias "alias2" repeated`),
		fmt.Errorf(`unknown build dependency "artifact2a" for artifact "artifact1"`),
	}
	errs := validateArtifactDependencies(cfgs)
	testutil.CheckDeepEqual(t, expected, errs, cmp.Comparer(errorsComparer))
}

func TestValidateValidDependencyAliases(t *testing.T) {
	cfgs := parser.SkaffoldConfigSet{
		&parser.SkaffoldConfigEntry{
			SkaffoldConfig: &latestV2.SkaffoldConfig{
				Pipeline: latestV2.Pipeline{
					Build: latestV2.BuildConfig{
						Artifacts: []*latestV2.Artifact{
							{
								ImageName: "artifact1",
							},
							{
								ImageName: "artifact2",
								ArtifactType: latestV2.ArtifactType{
									DockerArtifact: &latestV2.DockerArtifact{},
								},
								Dependencies: []*latestV2.ArtifactDependency{
									{Alias: "ARTIFACT_1", ImageName: "artifact1"},
									{Alias: "1_ARTIFACT", ImageName: "artifact1"},
								},
							},
							{
								ImageName: "artifact3",
								ArtifactType: latestV2.ArtifactType{
									DockerArtifact: &latestV2.DockerArtifact{},
								},
								Dependencies: []*latestV2.ArtifactDependency{
									{Alias: "artifact!", ImageName: "artifact1"},
									{Alias: "artifact#1", ImageName: "artifact1"},
								},
							},
							{
								ImageName: "artifact4",
								ArtifactType: latestV2.ArtifactType{
									CustomArtifact: &latestV2.CustomArtifact{},
								},
								Dependencies: []*latestV2.ArtifactDependency{
									{Alias: "alias1", ImageName: "artifact1"},
									{Alias: "alias2", ImageName: "artifact2"},
								},
							},
							{
								ImageName: "artifact5",
								ArtifactType: latestV2.ArtifactType{
									BuildpackArtifact: &latestV2.BuildpackArtifact{},
								},
								Dependencies: []*latestV2.ArtifactDependency{
									{Alias: "artifact!", ImageName: "artifact1"},
									{Alias: "artifact#1", ImageName: "artifact1"},
								},
							},
						},
					},
				},
			},
		}}
	expected := []error{
		fmt.Errorf(`invalid build dependency for artifact "artifact2": alias "1_ARTIFACT" doesn't match required pattern %q`, dependencyAliasPattern),
		fmt.Errorf(`invalid build dependency for artifact "artifact3": alias "artifact!" doesn't match required pattern %q`, dependencyAliasPattern),
		fmt.Errorf(`invalid build dependency for artifact "artifact3": alias "artifact#1" doesn't match required pattern %q`, dependencyAliasPattern),
	}
	errs := validateArtifactDependencies(cfgs)
	testutil.CheckDeepEqual(t, expected, errs, cmp.Comparer(errorsComparer))
}

func errorsComparer(a, b error) bool {
	if a == nil && b == nil {
		return true
	}
	if a == nil || b == nil {
		return false
	}
	return a.Error() == b.Error()
}

func TestValidateTaggingPolicy(t *testing.T) {
	tests := []struct {
		description string
		cfg         latestV2.BuildConfig
		shouldErr   bool
	}{
		{
			description: "ShaTagger can be used when tryImportMissing is disabled",
			shouldErr:   false,
			cfg: latestV2.BuildConfig{
				BuildType: latestV2.BuildType{
					LocalBuild: &latestV2.LocalBuild{
						TryImportMissing: false,
					},
				},
				TagPolicy: latestV2.TagPolicy{
					ShaTagger: &latestV2.ShaTagger{},
				},
			},
		},
		{
			description: "ShaTagger can not be used when tryImportMissing is enabled",
			shouldErr:   true,
			cfg: latestV2.BuildConfig{
				BuildType: latestV2.BuildType{
					LocalBuild: &latestV2.LocalBuild{
						TryImportMissing: true,
					},
				},
				TagPolicy: latestV2.TagPolicy{
					ShaTagger: &latestV2.ShaTagger{},
				},
			},
		},
	}
	for _, test := range tests {
		testutil.Run(t, test.description, func(t *testutil.T) {
			// disable yamltags validation
			t.Override(&validateYamltags, func(interface{}) error { return nil })

			err := Process(parser.SkaffoldConfigSet{
				&parser.SkaffoldConfigEntry{
					SkaffoldConfig: &latestV2.SkaffoldConfig{
						Pipeline: latestV2.Pipeline{
							Build: test.cfg,
						},
					},
				},
			}, Options{CheckDeploySource: false})

			t.CheckError(test.shouldErr, err)
		})
	}
}

func TestValidateCustomTest(t *testing.T) {
	tests := []struct {
		description    string
		command        string
		dependencies   *latestV2.CustomTestDependencies
		expectedErrors int
	}{
		{
			description: "no errors",
			command:     "echo Hello!",
			dependencies: &latestV2.CustomTestDependencies{
				Paths:  []string{"somepath"},
				Ignore: []string{"anotherpath"},
			},
		}, {
			description: "empty command",
			command:     "",
			dependencies: &latestV2.CustomTestDependencies{
				Paths:  []string{"somepath"},
				Ignore: []string{"anotherpath"},
			},
			expectedErrors: 1,
		}, {
			description: "use both path and command",
			command:     "echo Hello!",
			dependencies: &latestV2.CustomTestDependencies{
				Command: "bazel query deps",
				Paths:   []string{"somepath"},
			},
			expectedErrors: 1,
		}, {
			description: "ignore in conjunction with command",
			command:     "echo Hello!",
			dependencies: &latestV2.CustomTestDependencies{
				Command: "bazel query deps",
				Ignore:  []string{"ignoreme"},
			},
			expectedErrors: 1,
		}, {
			command:      "echo Hello!",
			description:  "nil dependencies",
			dependencies: nil,
		},
	}
	for _, test := range tests {
		testutil.Run(t, test.description, func(t *testutil.T) {
			testCase := &latestV2.TestCase{
				ImageName: "image",
				CustomTests: []latestV2.CustomTest{{
					Command:      test.command,
					Dependencies: test.dependencies,
				}},
			}

			errs := validateCustomTest([]*latestV2.TestCase{testCase})
			t.CheckDeepEqual(test.expectedErrors, len(errs))
		})
	}
}

func TestValidateKubectlManifests(t *testing.T) {
	tempDir := t.TempDir()
	tests := []struct {
		description string
		configs     []*latestV2.SkaffoldConfig
		files       []string
		shouldErr   bool
	}{
		{
			description: "specified manifest file exists",
			configs: []*latestV2.SkaffoldConfig{
				{
					Pipeline: latestV2.Pipeline{
						Deploy: latestV2.DeployConfig{
							DeployType: latestV2.DeployType{
								KubectlDeploy: &latestV2.KubectlDeploy{
									Manifests: []string{filepath.Join(tempDir, "validation-test-exists.yaml")},
								},
							},
						},
					},
				},
			},
			files: []string{"validation-test-exists.yaml"},
		},
		{
			description: "specified manifest file does not exist",
			configs: []*latestV2.SkaffoldConfig{
				{
					Pipeline: latestV2.Pipeline{
						Deploy: latestV2.DeployConfig{
							DeployType: latestV2.DeployType{
								KubectlDeploy: &latestV2.KubectlDeploy{
									Manifests: []string{filepath.Join(tempDir, "validation-test-missing.yaml")},
								},
							},
						},
					},
				},
			},
			files:     []string{},
			shouldErr: true,
		},
	}

	for _, test := range tests {
		testutil.Run(t, test.description, func(t *testutil.T) {
			for _, file := range test.files {
				out, err := os.Create(filepath.Join(tempDir, file))
				if err != nil {
					t.Errorf("error creating manifest file %s: %v", file, err)
				}
				err = out.Close()
				if err != nil {
					t.Errorf("error closing manifest file %s: %v", file, err)
				}
			}

			set := parser.SkaffoldConfigSet{}
			for _, c := range test.configs {
				set = append(set, &parser.SkaffoldConfigEntry{SkaffoldConfig: c})
			}
			errs := validateKubectlManifests(set)
			var err error
			if len(errs) > 0 {
				err = errs[0]
			}
			t.CheckError(test.shouldErr, err)
		})
	}
}<|MERGE_RESOLUTION|>--- conflicted
+++ resolved
@@ -702,13 +702,8 @@
 				return docker.NewLocalDaemon(fakeClient, nil, false, nil), nil
 			})
 
-<<<<<<< HEAD
-			err := ProcessWithRunContext(&v2.RunContext{
+			err := ProcessWithRunContext(context.Background(), &v2.RunContext{
 				Pipelines: v2.NewPipelines([]latestV2.Pipeline{
-=======
-			err := ProcessWithRunContext(context.Background(), &runcontext.RunContext{
-				Pipelines: runcontext.NewPipelines([]latestV1.Pipeline{
->>>>>>> e7ab8c94
 					{
 						Build: latestV2.BuildConfig{
 							Artifacts: test.artifacts,
