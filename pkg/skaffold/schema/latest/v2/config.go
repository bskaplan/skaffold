--- conflicted
+++ resolved
@@ -413,12 +413,9 @@
 	// Tolerations describes the Kubernetes tolerations for the pod.
 	Tolerations []v1.Toleration `yaml:"tolerations,omitempty"`
 
-<<<<<<< HEAD
 	// NodeSelector describes the Kubernetes node selector for the pod.
 	NodeSelector map[string]string `yaml:"nodeSelector,omitempty"`
 
-=======
->>>>>>> 27271dfc
 	// Annotations describes the Kubernetes annotations for the pod.
 	Annotations map[string]string `yaml:"annotations,omitempty"`
 
@@ -523,7 +520,6 @@
 
 // Generate defines the dry manifests from a variety of sources.
 type Generate struct {
-<<<<<<< HEAD
 	RawK8s    []string `yaml:"rawYaml,omitempty" skaffold:"filepath"`
 	Kustomize []string `yaml:"kustomize,omitempty" skaffold:"filepath"`
 	Helm      *Helm    `yaml:"helm,omitempty"`
@@ -531,26 +527,11 @@
 }
 
 type Helm struct {
-	Releases []HelmRelease `yaml:"releases,omitempty"`
 	// Flags are additional option flags that are passed on the command
 	// line to `helm`.
 	Flags HelmDeployFlags `yaml:"flags,omitempty"`
-=======
-	RawK8s    []string `yaml:"rawYaml/k8s,omitempty"`
-	Kustomize []string `yaml:"kustomize,omitempty"`
-	Helm      Helm     `yaml:"helm,omitempty"`
-	Kpt       []string `yaml:"kpt,omitempty"`
-}
-
-type Helm struct {
+
 	Releases *[]HelmRelease `yaml:"releases,omitempty"`
-}
-
-// DeployType contains the specific implementation and parameters needed
-// for the deploy step. All three deployer types can be used at the same
-// time for hybrid workflows.
-type GenerateType struct {
->>>>>>> 27271dfc
 }
 
 // Transformer describes the supported kpt transformers.
@@ -583,8 +564,10 @@
 
 	// Name *alpha* is the inventory object name.
 	Name string `yaml:"name,omitempty"`
+
 	// InventoryID *alpha* is the inventory ID which annotates the resources being lively applied by kpt.
 	InventoryID string `yaml:"inventoryID,omitempty"`
+
 	// InventoryNamespace *alpha* sets the inventory namespace.
 	InventoryNamespace string `yaml:"namespace,omitempty"`
 
@@ -593,9 +576,11 @@
 
 	// LifecycleHooks describes a set of lifecycle hooks that are executed before and after every deploy.
 	LifecycleHooks DeployHooks `yaml:"-"`
-}
-
-<<<<<<< HEAD
+
+	// DefaultNamespace is the default namespace passed to kpt on deployment if no other override is given.
+	DefaultNamespace *string `yaml:"defaultNamespace,omitempty"`
+}
+
 // DeployConfig contains all the configuration needed by the deploy steps.
 type DeployConfig struct {
 	DeployType `yaml:",inline"`
@@ -621,6 +606,9 @@
 	// HelmDeploy *beta* uses the `helm` CLI to apply the charts to the cluster.
 	HelmDeploy *HelmDeploy `yaml:"helm,omitempty"`
 
+	// KptDeploy *alpha* uses the `kpt` CLI to manage and deploy manifests.
+	KptDeploy *KptDeploy `yaml:"kpt,omitempty"`
+
 	// KubectlDeploy *beta* uses a client side `kubectl apply` to deploy manifests.
 	// You'll need a `kubectl` CLI version installed that's compatible with your cluster.
 	KubectlDeploy *KubectlDeploy `yaml:"kubectl,omitempty"`
@@ -637,6 +625,8 @@
 type KubectlDeploy struct {
 	// This field is no longer needed in render v2. If given, the v1 kubectl deployer will be triggered.
 	// Manifests lists the Kubernetes yaml or json manifests.
+	// Defaults to `["k8s/*.yaml"]`.
+
 	Manifests []string `yaml:"manifests,omitempty" skaffold:"filepath"`
 
 	// This field is only used by v1 kubectl deployer.
@@ -681,177 +671,12 @@
 
 	// Fn adds additional configurations for `kpt fn`.
 	Fn KptFn `yaml:"fn,omitempty"`
-=======
-// KptV2Deploy contains all the configuration needed by the deploy steps.
-type KptV2Deploy struct {
->>>>>>> 27271dfc
 
 	// Live adds additional configurations for `kpt live`.
 	Live KptLive `yaml:"live,omitempty"`
 
 	// LifecycleHooks describes a set of lifecycle hooks that are executed before and after every deploy.
 	LifecycleHooks DeployHooks `yaml:"-"`
-}
-
-// KptFn adds additional configurations used when calling `kpt fn`.
-type KptFn struct {
-	// FnPath is the directory to discover the declarative kpt functions.
-	// If not provided, kpt deployer uses `kpt.Dir`.
-	FnPath string `yaml:"fnPath,omitempty" skaffold:"filepath"`
-
-	// Image is a kpt function image to run the configs imperatively. If provided, kpt.fn.fnPath
-	// will be ignored.
-	Image string `yaml:"image,omitempty"`
-
-	// NetworkName is the docker network name to run the kpt function containers (default "bridge").
-	NetworkName string `yaml:"networkName,omitempty"`
-
-	// GlobalScope sets the global scope for the kpt functions. see `kpt help fn run`.
-	GlobalScope bool `yaml:"globalScope,omitempty"`
-
-	// Network enables network access for the kpt function containers.
-	Network bool `yaml:"network,omitempty"`
-
-	// Mount is a list of storage options to mount to the fn image.
-	Mount []string `yaml:"mount,omitempty"`
-
-	// SinkDir is the directory to where the manipulated resource output is stored.
-	SinkDir string `yaml:"sinkDir,omitempty" skaffold:"filepath"`
-}
-
-// KptLive adds additional configurations used when calling `kpt live`.
-type KptLive struct {
-	// Apply sets the kpt inventory directory.
-	Apply KptApplyInventory `yaml:"apply,omitempty"`
-
-	// Options adds additional configurations for `kpt live apply` commands.
-	Options KptApplyOptions `yaml:"options,omitempty"`
-}
-
-// KptApplyInventory sets the kpt inventory directory.
-type KptApplyInventory struct {
-	// Dir is equivalent to the dir in `kpt live apply <dir>`. If not provided,
-	// kpt deployer will create a hidden directory `.kpt-hydrated` to store the manipulated
-	// resource output and the kpt inventory-template.yaml file.
-	Dir string `yaml:"dir,omitempty"`
-
-	// InventoryID *alpha* is the identifier for a group of applied resources.
-	// This value is only needed when the `kpt live` is working on a pre-applied cluster resources.
-	InventoryID string `yaml:"inventoryID,omitempty"`
-
-	// InventoryNamespace *alpha* sets the inventory namespace.
-	InventoryNamespace string `yaml:"inventoryNamespace,omitempty"`
-}
-
-// KptApplyOptions adds additional configurations used when calling `kpt live apply`.
-type KptApplyOptions struct {
-	// PollPeriod sets for the polling period for resource statuses. Default to 2s.
-	PollPeriod string `yaml:"pollPeriod,omitempty"`
-
-<<<<<<< HEAD
-	// PrunePropagationPolicy sets the propagation policy for pruning.
-	// Possible settings are Background, Foreground, Orphan.
-	// Default to "Background".
-	PrunePropagationPolicy string `yaml:"prunePropagationPolicy,omitempty"`
-
-=======
->>>>>>> 27271dfc
-	// PruneTimeout sets the time threshold to wait for all pruned resources to be deleted.
-	PruneTimeout string `yaml:"pruneTimeout,omitempty"`
-
-	// ReconcileTimeout sets the time threshold to wait for all resources to reach the current status.
-	ReconcileTimeout string `yaml:"reconcileTimeout,omitempty"`
-<<<<<<< HEAD
-=======
-}
-
-// DeployConfig contains all the configuration needed by the deploy steps.
-type DeployConfig struct {
-	DeployType `yaml:",inline"`
-
-	// StatusCheck *beta* enables waiting for deployments to stabilize.
-	StatusCheck *bool `yaml:"statusCheck,omitempty"`
-
-	// StatusCheckDeadlineSeconds *beta* is the deadline for deployments to stabilize in seconds.
-	StatusCheckDeadlineSeconds int `yaml:"statusCheckDeadlineSeconds,omitempty"`
-
-	// KubeContext is the Kubernetes context that Skaffold should deploy to.
-	// For example: `minikube`.
-	KubeContext string `yaml:"kubeContext,omitempty"`
-
-	// Logs configures how container logs are printed as a result of a deployment.
-	Logs LogsConfig `yaml:"logs,omitempty"`
->>>>>>> 27271dfc
-}
-
-// DeployType contains the specific implementation and parameters needed
-// for the deploy step. All three deployer types can be used at the same
-// time for hybrid workflows.
-type DeployType struct {
-	// HelmDeploy *beta* uses the `helm` CLI to apply the charts to the cluster.
-	HelmDeploy *HelmDeploy `yaml:"helm,omitempty"`
-
-	// KptDeploy *alpha* uses the `kpt` CLI to manage and deploy manifests.
-	KptDeploy *KptDeploy `yaml:"kpt,omitempty"`
-
-	KptV2Deploy *KptV2Deploy `yaml:"kptV2,omitempty"`
-
-	// KubectlDeploy *beta* uses a client side `kubectl apply` to deploy manifests.
-	// You'll need a `kubectl` CLI version installed that's compatible with your cluster.
-	KubectlDeploy *KubectlDeploy `yaml:"kubectl,omitempty"`
-
-	// KustomizeDeploy *beta* uses the `kustomize` CLI to "patch" a deployment for a target environment.
-	KustomizeDeploy *KustomizeDeploy `yaml:"kustomize,omitempty"`
-}
-
-// KubectlDeploy *beta* uses a client side `kubectl apply` to deploy manifests.
-// You'll need a `kubectl` CLI version installed that's compatible with your cluster.
-type KubectlDeploy struct {
-	// Manifests lists the Kubernetes yaml or json manifests.
-	// Defaults to `["k8s/*.yaml"]`.
-	Manifests []string `yaml:"manifests,omitempty" skaffold:"filepath"`
-
-	// RemoteManifests lists Kubernetes manifests in remote clusters.
-	RemoteManifests []string `yaml:"remoteManifests,omitempty"`
-
-	// Flags are additional flags passed to `kubectl`.
-	Flags KubectlFlags `yaml:"flags,omitempty"`
-
-	// DefaultNamespace is the default namespace passed to kubectl on deployment if no other override is given.
-	DefaultNamespace *string `yaml:"defaultNamespace,omitempty"`
-}
-
-// KubectlFlags are additional flags passed on the command
-// line to kubectl either on every command (Global), on creations (Apply)
-// or deletions (Delete).
-type KubectlFlags struct {
-	// Global are additional flags passed on every command.
-	Global []string `yaml:"global,omitempty"`
-
-	// Apply are additional flags passed on creations (`kubectl apply`).
-	Apply []string `yaml:"apply,omitempty"`
-
-	// Delete are additional flags passed on deletions (`kubectl delete`).
-	Delete []string `yaml:"delete,omitempty"`
-
-	// DisableValidation passes the `--validate=false` flag to supported
-	// `kubectl` commands when enabled.
-	DisableValidation bool `yaml:"disableValidation,omitempty"`
-}
-
-// KptDeploy *alpha* uses the `kpt` CLI to manage and deploy manifests.
-type KptDeploy struct {
-	// Dir is the path to the config directory (Required).
-	// By default, the Dir contains the application configurations,
-	// [kustomize config files](https://kubectl.docs.kubernetes.io/pages/examples/kustomize.html)
-	// and [declarative kpt functions](https://googlecontainertools.github.io/kpt/guides/consumer/function/#declarative-run).
-	Dir string `yaml:"dir" yamltags:"required" skaffold:"filepath"`
-
-	// Fn adds additional configurations for `kpt fn`.
-	Fn KptFn `yaml:"fn,omitempty"`
-
-	// Live adds additional configurations for `kpt live`.
-	Live KptLive `yaml:"live,omitempty"`
 }
 
 // KptFn adds additional configurations used when calling `kpt fn`.
@@ -954,12 +779,9 @@
 
 	// Dependencies describes build artifacts that this artifact depends on.
 	Dependencies []*ArtifactDependency `yaml:"requires,omitempty"`
-<<<<<<< HEAD
 
 	// LifecycleHooks describes a set of lifecycle hooks that are executed before and after each build of the target artifact.
 	LifecycleHooks BuildHooks `yaml:"-"`
-=======
->>>>>>> 27271dfc
 }
 
 // Sync *beta* specifies what files to sync into the container.
@@ -980,12 +802,9 @@
 	// Auto delegates discovery of sync rules to the build system.
 	// Only available for jib and buildpacks.
 	Auto *bool `yaml:"auto,omitempty" yamltags:"oneOf=sync"`
-<<<<<<< HEAD
 
 	// LifecycleHooks describes a set of lifecycle hooks that are executed before and after each file sync action on the target artifact's containers.
 	LifecycleHooks SyncHooks `yaml:"-"`
-=======
->>>>>>> 27271dfc
 }
 
 // SyncRule specifies which local files to sync to remote folders.
@@ -1428,7 +1247,6 @@
 	BaseImage string `yaml:"fromImage,omitempty"`
 }
 
-<<<<<<< HEAD
 // BuildHooks describes the list of lifecycle hooks to execute before and after each artifact build step.
 type BuildHooks struct {
 	// PreHooks describes the list of lifecycle hooks to execute *before* each artifact build step.
@@ -1493,8 +1311,6 @@
 	ContainerName string `yaml:"containerName,omitempty"`
 }
 
-=======
->>>>>>> 27271dfc
 // UnmarshalYAML provides a custom unmarshaller to deal with
 // https://github.com/GoogleContainerTools/skaffold/issues/4175
 func (clusterDetails *ClusterDetails) UnmarshalYAML(value *yaml.Node) error {
