/*
Copyright 2021 The Skaffold Authors

Licensed under the Apache License, Version 2.0 (the "License");
you may not use this file except in compliance with the License.
You may obtain a copy of the License at

    http://www.apache.org/licenses/LICENSE-2.0

Unless required by applicable law or agreed to in writing, software
distributed under the License is distributed on an "AS IS" BASIS,
WITHOUT WARRANTIES OR CONDITIONS OF ANY KIND, either express or implied.
See the License for the specific language governing permissions and
limitations under the License.
*/

package hooks

import (
	"context"
	"fmt"
	"io"
	"path/filepath"
	"strings"

	"github.com/GoogleContainerTools/skaffold/pkg/skaffold/kubectl"
	"github.com/GoogleContainerTools/skaffold/pkg/skaffold/kubernetes/logger"
	"github.com/GoogleContainerTools/skaffold/pkg/skaffold/output"
	v2 "github.com/GoogleContainerTools/skaffold/pkg/skaffold/schema/latest/v2"
	"github.com/GoogleContainerTools/skaffold/pkg/skaffold/util"
)

<<<<<<< HEAD
func NewSyncRunner(cli *kubectl.CLI, imageName, imageRef string, namespaces []string, d v2.SyncHooks, opts SyncEnvOpts) Runner {
	return syncRunner{d, cli, imageName, imageRef, namespaces, opts}
}
func NewSyncEnvOpts(a *v2.Artifact, image string, addOrModifyFiles []string, deleteFiles []string, namespaces []string, kubeContext string) (SyncEnvOpts, error) {
=======
func NewSyncRunner(cli *kubectl.CLI, imageName, imageRef string, namespaces []string, formatter logger.Formatter, d v1.SyncHooks, opts SyncEnvOpts) Runner {
	return syncRunner{d, cli, imageName, imageRef, namespaces, formatter, opts}
}

func NewSyncEnvOpts(a *v1.Artifact, image string, addOrModifyFiles []string, deleteFiles []string, namespaces []string, kubeContext string) (SyncEnvOpts, error) {
>>>>>>> dd7e764d
	workDir, err := filepath.Abs(a.Workspace)
	if err != nil {
		return SyncEnvOpts{}, fmt.Errorf("determining build workspace directory for image %v: %w", a.ImageName, err)
	}
	return SyncEnvOpts{
		Image:                image,
		BuildContext:         workDir,
		FilesAddedOrModified: util.StringPtr(strings.Join(addOrModifyFiles, ";")),
		FilesDeleted:         util.StringPtr(strings.Join(deleteFiles, ";")),
		KubeContext:          kubeContext,
		Namespaces:           strings.Join(namespaces, ","),
	}, nil
}

type syncRunner struct {
	v2.SyncHooks
	cli        *kubectl.CLI
	imageName  string
	imageRef   string
	namespaces []string
	formatter  logger.Formatter
	opts       SyncEnvOpts
}

func (r syncRunner) RunPreHooks(ctx context.Context, out io.Writer) error {
	return r.run(ctx, out, r.PreHooks, phases.PreSync)
}

func (r syncRunner) RunPostHooks(ctx context.Context, out io.Writer) error {
	return r.run(ctx, out, r.PostHooks, phases.PostSync)
}

func (r syncRunner) getEnv() []string {
	common := getEnv(staticEnvOpts)
	sync := getEnv(r.opts)
	return append(common, sync...)
}

func (r syncRunner) run(ctx context.Context, out io.Writer, hooks []v2.SyncHookItem, phase phase) error {
	if len(hooks) > 0 {
		output.Default.Fprintf(out, "Starting %s hooks for artifact %q...\n", phase, r.imageName)
	}
	env := r.getEnv()
	for i, h := range hooks {
		if h.HostHook != nil {
			hook := hostHook{*h.HostHook, env}
			if err := hook.run(ctx, out); err != nil {
				return fmt.Errorf("failed to execute host %s hook %d for artifact %q: %w", phase, i+1, r.imageName, err)
			}
		} else if h.ContainerHook != nil {
			hook := containerHook{
				cfg:        *h.ContainerHook,
				cli:        r.cli,
				selector:   runningImageSelector(r.imageRef),
				namespaces: r.namespaces,
				formatter:  r.formatter,
			}
			if err := hook.run(ctx, out); err != nil {
				return fmt.Errorf("failed to execute container %s hook %d for artifact %q: %w", phase, i+1, r.imageName, err)
			}
		}
	}
	if len(hooks) > 0 {
		output.Default.Fprintf(out, "Completed %s hooks for artifact %q\n", phase, r.imageName)
	}
	return nil
}<|MERGE_RESOLUTION|>--- conflicted
+++ resolved
@@ -30,18 +30,11 @@
 	"github.com/GoogleContainerTools/skaffold/pkg/skaffold/util"
 )
 
-<<<<<<< HEAD
-func NewSyncRunner(cli *kubectl.CLI, imageName, imageRef string, namespaces []string, d v2.SyncHooks, opts SyncEnvOpts) Runner {
-	return syncRunner{d, cli, imageName, imageRef, namespaces, opts}
-}
-func NewSyncEnvOpts(a *v2.Artifact, image string, addOrModifyFiles []string, deleteFiles []string, namespaces []string, kubeContext string) (SyncEnvOpts, error) {
-=======
-func NewSyncRunner(cli *kubectl.CLI, imageName, imageRef string, namespaces []string, formatter logger.Formatter, d v1.SyncHooks, opts SyncEnvOpts) Runner {
+func NewSyncRunner(cli *kubectl.CLI, imageName, imageRef string, namespaces []string, formatter logger.Formatter, d v2.SyncHooks, opts SyncEnvOpts) Runner {
 	return syncRunner{d, cli, imageName, imageRef, namespaces, formatter, opts}
 }
 
-func NewSyncEnvOpts(a *v1.Artifact, image string, addOrModifyFiles []string, deleteFiles []string, namespaces []string, kubeContext string) (SyncEnvOpts, error) {
->>>>>>> dd7e764d
+func NewSyncEnvOpts(a *v2.Artifact, image string, addOrModifyFiles []string, deleteFiles []string, namespaces []string, kubeContext string) (SyncEnvOpts, error) {
 	workDir, err := filepath.Abs(a.Workspace)
 	if err != nil {
 		return SyncEnvOpts{}, fmt.Errorf("determining build workspace directory for image %v: %w", a.ImageName, err)
