/*
Copyright 2019 The Skaffold Authors

Licensed under the Apache License, Version 2.0 (the "License");
you may not use this file except in compliance with the License.
You may obtain a copy of the License at

    http://www.apache.org/licenses/LICENSE-2.0

Unless required by applicable law or agreed to in writing, software
distributed under the License is distributed on an "AS IS" BASIS,
WITHOUT WARRANTIES OR CONDITIONS OF ANY KIND, either express or implied.
See the License for the specific language governing permissions and
limitations under the License.
*/

package test

import (
	"context"
	"io"

	"github.com/GoogleContainerTools/skaffold/pkg/skaffold/graph"
	latestV2 "github.com/GoogleContainerTools/skaffold/pkg/skaffold/schema/latest/v2"
)

// Tester is the top level test executor in Skaffold.
// A tester is really a collection of artifact-specific testers,
// each of which contains one or more Tester which implements
// a single test run.
type Tester interface {
	Test(context.Context, io.Writer, []graph.Artifact) error
<<<<<<< HEAD
	TestDependencies(*latestV2.Artifact) ([]string, error)
=======
	TestDependencies(ctx context.Context, artifact *latestV1.Artifact) ([]string, error)
>>>>>>> e7ab8c94
}

type Muted interface {
	MuteTest() bool
}

// FullTester serves as a holder for the individual artifact-specific
// testers. It exists so that the Tester interface can mimic the Builder/Deployer
// interface, so it can be called in a similar fashion from the runner, while
// the FullTester actually handles the work.

// FullTester should always be the ONLY implementation of the Tester interface;
// newly added testing implementations should implement the imageTester interface.
type FullTester struct {
	Testers ImageTesters
	muted   Muted
	// imagesAreLocal func(imageName string) (bool, error)
}

// ImageTester is the lowest-level test executor in Skaffold, responsible for
// running a single test on a single artifact image and returning its result.
// Any new test type should implement this interface.
type ImageTester interface {
	Test(ctx context.Context, out io.Writer, tag string) error

	TestDependencies(ctx context.Context) ([]string, error)
}

// ImageTesters is a collection of imageTester interfaces grouped by the target image name
type ImageTesters map[string][]ImageTester<|MERGE_RESOLUTION|>--- conflicted
+++ resolved
@@ -30,11 +30,7 @@
 // a single test run.
 type Tester interface {
 	Test(context.Context, io.Writer, []graph.Artifact) error
-<<<<<<< HEAD
-	TestDependencies(*latestV2.Artifact) ([]string, error)
-=======
-	TestDependencies(ctx context.Context, artifact *latestV1.Artifact) ([]string, error)
->>>>>>> e7ab8c94
+	TestDependencies(ctx context.Context, artifact *latestV2.Artifact) ([]string, error)
 }
 
 type Muted interface {
