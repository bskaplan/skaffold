/*
Copyright 2019 The Skaffold Authors

Licensed under the Apache License, Version 2.0 (the "License");
you may not use this file except in compliance with the License.
You may obtain a copy of the License at

    http://www.apache.org/licenses/LICENSE-2.0

Unless required by applicable law or agreed to in writing, software
distributed under the License is distributed on an "AS IS" BASIS,
WITHOUT WARRANTIES OR CONDITIONS OF ANY KIND, either express or implied.
See the License for the specific language governing permissions and
limitations under the License.
*/

package test

import (
	"bytes"
	"context"
	"errors"
	"io/ioutil"
	"os"
	"path/filepath"
	"testing"

	"github.com/docker/docker/client"

	"github.com/GoogleContainerTools/skaffold/pkg/skaffold/config"
	"github.com/GoogleContainerTools/skaffold/pkg/skaffold/docker"
	"github.com/GoogleContainerTools/skaffold/pkg/skaffold/graph"
	v2 "github.com/GoogleContainerTools/skaffold/pkg/skaffold/runner/runcontext/v2"
	latestV2 "github.com/GoogleContainerTools/skaffold/pkg/skaffold/schema/latest/v2"
	"github.com/GoogleContainerTools/skaffold/pkg/skaffold/util"
	"github.com/GoogleContainerTools/skaffold/testutil"
	testEvent "github.com/GoogleContainerTools/skaffold/testutil/event"
)

func TestNoTestDependencies(t *testing.T) {
	testutil.Run(t, "", func(t *testutil.T) {
		t.Override(&docker.NewAPIClient, func(context.Context, docker.Config) (docker.LocalDaemon, error) { return nil, nil })

		cfg := &mockConfig{}
		tester, err := NewTester(context.Background(), cfg, func(imageName string) (bool, error) { return true, nil })
		t.CheckNoError(err)
<<<<<<< HEAD
		deps, err := tester.TestDependencies(&latestV2.Artifact{ImageName: "foo"})
=======
		deps, err := tester.TestDependencies(context.Background(), &latestV1.Artifact{ImageName: "foo"})
>>>>>>> e7ab8c94
		t.CheckNoError(err)
		t.CheckEmpty(deps)
	})
}

func TestTestDependencies(t *testing.T) {
	testutil.Run(t, "", func(t *testutil.T) {
		tmpDir := t.NewTempDir().Touch("tests/test1.yaml", "tests/test2.yaml", "test3.yaml")

		cfg := &mockConfig{
			tests: []*latestV2.TestCase{
				{StructureTests: []string{"./tests/*"}, Workspace: tmpDir.Root(), ImageName: "foo"},
				{},
				{StructureTests: []string{"test3.yaml"}, Workspace: tmpDir.Root(), ImageName: "foo"},
			},
		}

		tester, err := NewTester(context.Background(), cfg, func(imageName string) (bool, error) { return true, nil })
		t.CheckNoError(err)
<<<<<<< HEAD
		deps, err := tester.TestDependencies(&latestV2.Artifact{ImageName: "foo"})
=======
		deps, err := tester.TestDependencies(context.Background(), &latestV1.Artifact{ImageName: "foo"})
>>>>>>> e7ab8c94

		expectedDeps := tmpDir.Paths("tests/test1.yaml", "tests/test2.yaml", "test3.yaml")
		t.CheckNoError(err)
		t.CheckDeepEqual(expectedDeps, deps)
	})
}

func TestWrongPattern(t *testing.T) {
	testutil.Run(t, "", func(t *testutil.T) {
		cfg := &mockConfig{
			tests: []*latestV2.TestCase{{
				ImageName:      "image",
				StructureTests: []string{"[]"},
			}},
		}

		tester, err := NewTester(context.Background(), cfg, func(imageName string) (bool, error) { return true, nil })
		t.CheckNoError(err)

<<<<<<< HEAD
		_, err = tester.TestDependencies(&latestV2.Artifact{ImageName: "image"})
=======
		_, err = tester.TestDependencies(context.Background(), &latestV1.Artifact{ImageName: "image"})
>>>>>>> e7ab8c94
		t.CheckError(true, err)
		testEvent.InitializeState([]latestV2.Pipeline{{}})

		err = tester.Test(context.Background(), ioutil.Discard, []graph.Artifact{{
			ImageName: "image",
			Tag:       "image:tag",
		}})
		t.CheckError(true, err)
	})
}

func TestNoTest(t *testing.T) {
	testutil.Run(t, "", func(t *testutil.T) {
		cfg := &mockConfig{}

		tester, err := NewTester(context.Background(), cfg, func(imageName string) (bool, error) { return true, nil })
		t.CheckNoError(err)

		err = tester.Test(context.Background(), ioutil.Discard, nil)

		t.CheckNoError(err)
	})
}

func TestTestSuccess(t *testing.T) {
	testutil.Run(t, "", func(t *testutil.T) {
		tmpDir := t.NewTempDir().Touch("tests/test1.yaml", "tests/test2.yaml", "test3.yaml")

		t.Override(&util.DefaultExecCommand, testutil.
			CmdRun("container-structure-test test -v warn --image image:tag --config "+tmpDir.Path("tests/test1.yaml")+" --config "+tmpDir.Path("tests/test2.yaml")).
			AndRun("container-structure-test test -v warn --image image:tag --config "+tmpDir.Path("test3.yaml")))

		cfg := &mockConfig{
			tests: []*latestV2.TestCase{
				{
					ImageName:      "image",
					Workspace:      tmpDir.Root(),
					StructureTests: []string{"./tests/*"},
				},
				{},
				{
					ImageName:      "image",
					Workspace:      tmpDir.Root(),
					StructureTests: []string{"test3.yaml"},
				},
				{
					// This is image is not built so it won't be tested.
					ImageName:      "not-built",
					StructureTests: []string{"./tests/*"},
				},
			},
		}

		imagesAreLocal := true
		tester, err := NewTester(context.Background(), cfg, func(imageName string) (bool, error) { return imagesAreLocal, nil })
		t.CheckNoError(err)
		err = tester.Test(context.Background(), ioutil.Discard, []graph.Artifact{{
			ImageName: "image",
			Tag:       "image:tag",
		}})
		t.CheckNoError(err)
	})
}

func TestTestSuccessRemoteImage(t *testing.T) {
	testutil.Run(t, "", func(t *testutil.T) {
		t.NewTempDir().Touch("test.yaml").Chdir()
		t.Override(&util.DefaultExecCommand, testutil.CmdRun("container-structure-test test -v warn --image image:tag --config test.yaml"))
		t.Override(&docker.NewAPIClient, func(context.Context, docker.Config) (docker.LocalDaemon, error) {
			return fakeLocalDaemon(&testutil.FakeAPIClient{}), nil
		})

		cfg := &mockConfig{
			tests: []*latestV2.TestCase{{
				ImageName:      "image",
				StructureTests: []string{"test.yaml"},
			}},
		}

		imagesAreLocal := false
		tester, err := NewTester(context.Background(), cfg, func(imageName string) (bool, error) { return imagesAreLocal, nil })
		t.CheckNoError(err)

		err = tester.Test(context.Background(), ioutil.Discard, []graph.Artifact{{
			ImageName: "image",
			Tag:       "image:tag",
		}})

		t.CheckNoError(err)
	})
}

func TestTestFailureRemoteImage(t *testing.T) {
	testutil.Run(t, "", func(t *testutil.T) {
		t.NewTempDir().Touch("test.yaml").Chdir()
		t.Override(&util.DefaultExecCommand, testutil.CmdRun("container-structure-test test -v warn --image image:tag --config test.yaml"))
		t.Override(&docker.NewAPIClient, func(context.Context, docker.Config) (docker.LocalDaemon, error) {
			return fakeLocalDaemon(&testutil.FakeAPIClient{ErrImagePull: true}), nil
		})

		cfg := &mockConfig{
			tests: []*latestV2.TestCase{{
				ImageName:      "image",
				StructureTests: []string{"test.yaml"},
			}},
		}

		imagesAreLocal := false
		tester, err := NewTester(context.Background(), cfg, func(imageName string) (bool, error) { return imagesAreLocal, nil })
		t.CheckNoError(err)

		err = tester.Test(context.Background(), ioutil.Discard, []graph.Artifact{{
			ImageName: "image",
			Tag:       "image:tag",
		}})

		t.CheckErrorContains(`unable to docker pull image image:tag`, err)
	})
}

func TestTestFailure(t *testing.T) {
	testutil.Run(t, "", func(t *testutil.T) {
		t.NewTempDir().Touch("test.yaml").Chdir()

		t.Override(&util.DefaultExecCommand, testutil.CmdRunErr(
			"container-structure-test test -v warn --image broken-image:tag --config test.yaml",
			errors.New("FAIL"),
		))

		cfg := &mockConfig{
			tests: []*latestV2.TestCase{
				{
					ImageName:      "broken-image",
					StructureTests: []string{"test.yaml"},
				},
			},
		}

		tester, err := NewTester(context.Background(), cfg, func(imageName string) (bool, error) { return true, nil })
		t.CheckNoError(err)

		err = tester.Test(context.Background(), ioutil.Discard, []graph.Artifact{{
			ImageName: "broken-image",
			Tag:       "broken-image:tag",
		}})
		t.CheckError(true, err)
	})
}

func TestTestMuted(t *testing.T) {
	testutil.Run(t, "", func(t *testutil.T) {
		tmpDir := t.NewTempDir().Touch("test.yaml")
		t.Override(&util.DefaultExecCommand, testutil.CmdRun("container-structure-test test -v warn --image image:tag --config "+tmpDir.Path("test.yaml")))

		cfg := &mockConfig{
			tests: []*latestV2.TestCase{{
				ImageName:      "image",
				Workspace:      tmpDir.Root(),
				StructureTests: []string{"test.yaml"},
			}},
			muted: config.Muted{
				Phases: []string{"test"},
			},
		}

		var buf bytes.Buffer
		tester, err := NewTester(context.Background(), cfg, func(imageName string) (bool, error) { return true, nil })
		t.CheckNoError(err)

		err = tester.Test(context.Background(), &buf, []graph.Artifact{{
			ImageName: "image",
			Tag:       "image:tag",
		}})

		t.CheckNoError(err)
		t.CheckContains("- writing logs to "+filepath.Join(os.TempDir(), "skaffold", "test.log"), buf.String())
	})
}

func fakeLocalDaemon(api client.CommonAPIClient) docker.LocalDaemon {
	return docker.NewLocalDaemon(api, nil, false, nil)
}

type mockConfig struct {
	v2.RunContext // Embedded to provide the default values.
	tests         []*latestV2.TestCase
	muted         config.Muted
}

func (c *mockConfig) Muted() config.Muted { return c.muted }

func (c *mockConfig) TestCases() []*latestV2.TestCase { return c.tests }<|MERGE_RESOLUTION|>--- conflicted
+++ resolved
@@ -44,11 +44,7 @@
 		cfg := &mockConfig{}
 		tester, err := NewTester(context.Background(), cfg, func(imageName string) (bool, error) { return true, nil })
 		t.CheckNoError(err)
-<<<<<<< HEAD
-		deps, err := tester.TestDependencies(&latestV2.Artifact{ImageName: "foo"})
-=======
-		deps, err := tester.TestDependencies(context.Background(), &latestV1.Artifact{ImageName: "foo"})
->>>>>>> e7ab8c94
+		deps, err := tester.TestDependencies(context.Background(), &latestV2.Artifact{ImageName: "foo"})
 		t.CheckNoError(err)
 		t.CheckEmpty(deps)
 	})
@@ -68,11 +64,7 @@
 
 		tester, err := NewTester(context.Background(), cfg, func(imageName string) (bool, error) { return true, nil })
 		t.CheckNoError(err)
-<<<<<<< HEAD
-		deps, err := tester.TestDependencies(&latestV2.Artifact{ImageName: "foo"})
-=======
-		deps, err := tester.TestDependencies(context.Background(), &latestV1.Artifact{ImageName: "foo"})
->>>>>>> e7ab8c94
+		deps, err := tester.TestDependencies(context.Background(), &latestV2.Artifact{ImageName: "foo"})
 
 		expectedDeps := tmpDir.Paths("tests/test1.yaml", "tests/test2.yaml", "test3.yaml")
 		t.CheckNoError(err)
@@ -92,11 +84,7 @@
 		tester, err := NewTester(context.Background(), cfg, func(imageName string) (bool, error) { return true, nil })
 		t.CheckNoError(err)
 
-<<<<<<< HEAD
-		_, err = tester.TestDependencies(&latestV2.Artifact{ImageName: "image"})
-=======
-		_, err = tester.TestDependencies(context.Background(), &latestV1.Artifact{ImageName: "image"})
->>>>>>> e7ab8c94
+		_, err = tester.TestDependencies(context.Background(), &latestV2.Artifact{ImageName: "image"})
 		t.CheckError(true, err)
 		testEvent.InitializeState([]latestV2.Pipeline{{}})
 
