/*
Copyright 2019 The Skaffold Authors

Licensed under the Apache License, Version 2.0 (the "License");
you may not use this file except in compliance with the License.
You may obtain a copy of the License at

    http://www.apache.org/licenses/LICENSE-2.0

Unless required by applicable law or agreed to in writing, software
distributed under the License is distributed on an "AS IS" BASIS,
WITHOUT WARRANTIES OR CONDITIONS OF ANY KIND, either express or implied.
See the License for the specific language governing permissions and
limitations under the License.
*/

package custom

import (
	"context"
	"fmt"
	"io"
	"os/exec"
	"path/filepath"
	"runtime"

	"github.com/GoogleContainerTools/skaffold/pkg/skaffold/build/misc"
	"github.com/GoogleContainerTools/skaffold/pkg/skaffold/constants"
	"github.com/GoogleContainerTools/skaffold/pkg/skaffold/docker"
	"github.com/GoogleContainerTools/skaffold/pkg/skaffold/output/log"
<<<<<<< HEAD
	latestV2 "github.com/GoogleContainerTools/skaffold/pkg/skaffold/schema/latest/v2"
=======
	"github.com/GoogleContainerTools/skaffold/pkg/skaffold/platform"
	latestV1 "github.com/GoogleContainerTools/skaffold/pkg/skaffold/schema/latest/v1"
>>>>>>> 189a5529
	"github.com/GoogleContainerTools/skaffold/pkg/skaffold/util"
)

var (
	// For testing
	buildContext = retrieveBuildContext
)

<<<<<<< HEAD
func (b *Builder) runBuildScript(ctx context.Context, out io.Writer, a *latestV2.Artifact, tag string) error {
	cmd, err := b.retrieveCmd(ctx, out, a, tag)
=======
func (b *Builder) runBuildScript(ctx context.Context, out io.Writer, a *latestV1.Artifact, tag string, platforms platform.Matcher) error {
	cmd, err := b.retrieveCmd(ctx, out, a, tag, platforms)
>>>>>>> 189a5529
	if err != nil {
		return fmt.Errorf("retrieving cmd: %w", err)
	}

	log.Entry(ctx).Debugf("Running command: %s", cmd.Args)
	if err := cmd.Start(); err != nil {
		return fmt.Errorf("starting cmd: %w", err)
	}

	return misc.HandleGracefulTermination(ctx, cmd)
}

<<<<<<< HEAD
func (b *Builder) retrieveCmd(ctx context.Context, out io.Writer, a *latestV2.Artifact, tag string) (*exec.Cmd, error) {
=======
func (b *Builder) retrieveCmd(ctx context.Context, out io.Writer, a *latestV1.Artifact, tag string, platforms platform.Matcher) (*exec.Cmd, error) {
>>>>>>> 189a5529
	artifact := a.CustomArtifact

	// Expand command
	command, err := util.ExpandEnvTemplate(artifact.BuildCommand, nil)
	if err != nil {
		return nil, fmt.Errorf("unable to parse build command %q: %w", artifact.BuildCommand, err)
	}

	var cmd *exec.Cmd
	// We evaluate the command with a shell so that it can contain
	// env variables.
	if runtime.GOOS == "windows" {
		cmd = exec.CommandContext(ctx, "cmd.exe", "/C", command)
	} else {
		cmd = exec.CommandContext(ctx, "sh", "-c", command)
	}
	cmd.Stdout = out
	cmd.Stderr = out

	env, err := b.retrieveEnv(a, tag, platforms)
	if err != nil {
		return nil, fmt.Errorf("retrieving env variables for %q: %w", a.ImageName, err)
	}
	cmd.Env = env

	dir, err := buildContext(a.Workspace)
	if err != nil {
		return nil, fmt.Errorf("getting context for artifact: %w", err)
	}
	cmd.Dir = dir

	return cmd, nil
}

<<<<<<< HEAD
func (b *Builder) retrieveEnv(a *latestV2.Artifact, tag string) ([]string, error) {
=======
func (b *Builder) retrieveEnv(a *latestV1.Artifact, tag string, platforms platform.Matcher) ([]string, error) {
>>>>>>> 189a5529
	buildContext, err := buildContext(a.Workspace)
	if err != nil {
		return nil, fmt.Errorf("getting absolute path for artifact build context: %w", err)
	}

	envs := []string{
		fmt.Sprintf("%s=%s", constants.Image, tag),
		fmt.Sprintf("%s=%t", constants.PushImage, b.pushImages),
		fmt.Sprintf("%s=%s", constants.BuildContext, buildContext),
		fmt.Sprintf("%s=%s", constants.Platforms, platforms.String()),
		fmt.Sprintf("%s=%t", constants.SkipTest, b.skipTest),
	}

	ref, err := docker.ParseReference(tag)
	if err != nil {
		return nil, fmt.Errorf("parsing image %v: %w", tag, err)
	}

	// Standardize access to Image reference fields in templates
	envs = append(envs, fmt.Sprintf("%s=%s", constants.ImageRef.Repo, ref.BaseName))
	envs = append(envs, fmt.Sprintf("%s=%s", constants.ImageRef.Tag, ref.Tag))

	envs = append(envs, b.additionalEnv...)
	envs = append(envs, util.OSEnviron()...)
	return envs, nil
}

func retrieveBuildContext(workspace string) (string, error) {
	return filepath.Abs(workspace)
}<|MERGE_RESOLUTION|>--- conflicted
+++ resolved
@@ -28,12 +28,8 @@
 	"github.com/GoogleContainerTools/skaffold/pkg/skaffold/constants"
 	"github.com/GoogleContainerTools/skaffold/pkg/skaffold/docker"
 	"github.com/GoogleContainerTools/skaffold/pkg/skaffold/output/log"
-<<<<<<< HEAD
+	"github.com/GoogleContainerTools/skaffold/pkg/skaffold/platform"
 	latestV2 "github.com/GoogleContainerTools/skaffold/pkg/skaffold/schema/latest/v2"
-=======
-	"github.com/GoogleContainerTools/skaffold/pkg/skaffold/platform"
-	latestV1 "github.com/GoogleContainerTools/skaffold/pkg/skaffold/schema/latest/v1"
->>>>>>> 189a5529
 	"github.com/GoogleContainerTools/skaffold/pkg/skaffold/util"
 )
 
@@ -42,13 +38,8 @@
 	buildContext = retrieveBuildContext
 )
 
-<<<<<<< HEAD
-func (b *Builder) runBuildScript(ctx context.Context, out io.Writer, a *latestV2.Artifact, tag string) error {
-	cmd, err := b.retrieveCmd(ctx, out, a, tag)
-=======
-func (b *Builder) runBuildScript(ctx context.Context, out io.Writer, a *latestV1.Artifact, tag string, platforms platform.Matcher) error {
+func (b *Builder) runBuildScript(ctx context.Context, out io.Writer, a *latestV2.Artifact, tag string, platforms platform.Matcher) error {
 	cmd, err := b.retrieveCmd(ctx, out, a, tag, platforms)
->>>>>>> 189a5529
 	if err != nil {
 		return fmt.Errorf("retrieving cmd: %w", err)
 	}
@@ -61,11 +52,7 @@
 	return misc.HandleGracefulTermination(ctx, cmd)
 }
 
-<<<<<<< HEAD
-func (b *Builder) retrieveCmd(ctx context.Context, out io.Writer, a *latestV2.Artifact, tag string) (*exec.Cmd, error) {
-=======
-func (b *Builder) retrieveCmd(ctx context.Context, out io.Writer, a *latestV1.Artifact, tag string, platforms platform.Matcher) (*exec.Cmd, error) {
->>>>>>> 189a5529
+func (b *Builder) retrieveCmd(ctx context.Context, out io.Writer, a *latestV2.Artifact, tag string, platforms platform.Matcher) (*exec.Cmd, error) {
 	artifact := a.CustomArtifact
 
 	// Expand command
@@ -100,11 +87,7 @@
 	return cmd, nil
 }
 
-<<<<<<< HEAD
-func (b *Builder) retrieveEnv(a *latestV2.Artifact, tag string) ([]string, error) {
-=======
-func (b *Builder) retrieveEnv(a *latestV1.Artifact, tag string, platforms platform.Matcher) ([]string, error) {
->>>>>>> 189a5529
+func (b *Builder) retrieveEnv(a *latestV2.Artifact, tag string, platforms platform.Matcher) ([]string, error) {
 	buildContext, err := buildContext(a.Workspace)
 	if err != nil {
 		return nil, fmt.Errorf("getting absolute path for artifact build context: %w", err)
