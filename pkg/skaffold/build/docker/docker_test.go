/*
Copyright 2020 The Skaffold Authors

Licensed under the Apache License, Version 2.0 (the "License");
you may not use this file except in compliance with the License.
You may obtain a copy of the License at

    http://www.apache.org/licenses/LICENSE-2.0

Unless required by applicable law or agreed to in writing, software
distributed under the License is distributed on an "AS IS" BASIS,
WITHOUT WARRANTIES OR CONDITIONS OF ANY KIND, either express or implied.
See the License for the specific language governing permissions and
limitations under the License.
*/

package docker

import (
	"context"
	"fmt"
	"io/ioutil"
	"path/filepath"
	"testing"

	"github.com/docker/docker/api/types"
	"github.com/docker/docker/errdefs"
	"google.golang.org/protobuf/testing/protocmp"

	"github.com/GoogleContainerTools/skaffold/pkg/skaffold/config"
	"github.com/GoogleContainerTools/skaffold/pkg/skaffold/docker"
	sErrors "github.com/GoogleContainerTools/skaffold/pkg/skaffold/errors"
	latestV2 "github.com/GoogleContainerTools/skaffold/pkg/skaffold/schema/latest/v2"
	"github.com/GoogleContainerTools/skaffold/pkg/skaffold/util"
	"github.com/GoogleContainerTools/skaffold/proto/v1"
	"github.com/GoogleContainerTools/skaffold/testutil"
)

func TestDockerCLIBuild(t *testing.T) {
	tests := []struct {
		description     string
		localBuild      latestV2.LocalBuild
		cfg             mockConfig
		extraEnv        []string
		expectedEnv     []string
		err             error
		expectedErr     error
		wantDockerCLI   bool
		expectedErrCode proto.StatusCode
	}{
		{
			description: "docker build",
			localBuild:  latestV2.LocalBuild{},
			cfg:         mockConfig{runMode: config.RunModes.Dev},
			expectedEnv: []string{"KEY=VALUE"},
		},
		{
			description: "extra env",
			localBuild:  latestV2.LocalBuild{},
			extraEnv:    []string{"OTHER=VALUE"},
			expectedEnv: []string{"KEY=VALUE", "OTHER=VALUE"},
		},
		{
<<<<<<< HEAD
			description: "buildkit",
			localBuild:  latestV2.LocalBuild{UseBuildkit: true},
			expectedEnv: []string{"KEY=VALUE", "DOCKER_BUILDKIT=1"},
		},
		{
			description: "buildkit and extra env",
			localBuild:  latestV2.LocalBuild{UseBuildkit: true},
			extraEnv:    []string{"OTHER=VALUE"},
			expectedEnv: []string{"KEY=VALUE", "OTHER=VALUE", "DOCKER_BUILDKIT=1"},
		},
		{
			description: "env var collisions",
			localBuild:  latestV2.LocalBuild{UseBuildkit: true},
			extraEnv:    []string{"KEY=OTHER_VALUE", "DOCKER_BUILDKIT=0"},
=======
			description:   "buildkit",
			localBuild:    latestV1.LocalBuild{UseBuildkit: util.BoolPtr(true)},
			wantDockerCLI: true,
			expectedEnv:   []string{"KEY=VALUE", "DOCKER_BUILDKIT=1"},
		},
		{
			description:   "buildkit and extra env",
			localBuild:    latestV1.LocalBuild{UseBuildkit: util.BoolPtr(true)},
			wantDockerCLI: true,
			extraEnv:      []string{"OTHER=VALUE"},
			expectedEnv:   []string{"KEY=VALUE", "OTHER=VALUE", "DOCKER_BUILDKIT=1"},
		},
		{
			description:   "env var collisions",
			localBuild:    latestV1.LocalBuild{UseBuildkit: util.BoolPtr(true)},
			wantDockerCLI: true,
			extraEnv:      []string{"KEY=OTHER_VALUE", "DOCKER_BUILDKIT=0"},
>>>>>>> 251c0406
			// env var collisions are handled by cmd.Run(). Last one wins.
			expectedEnv: []string{"KEY=VALUE", "KEY=OTHER_VALUE", "DOCKER_BUILDKIT=0", "DOCKER_BUILDKIT=1"},
		},
		{
			description: "docker build internal error",
			localBuild:  latestV2.LocalBuild{UseDockerCLI: true},
			err:         errdefs.Cancelled(fmt.Errorf("cancelled")),
			expectedErr: newBuildError(errdefs.Cancelled(fmt.Errorf("cancelled")), mockConfig{runMode: config.RunModes.Dev}),
		},
		{
			description:     "docker build no space left error with prune for dev",
			localBuild:      latestV2.LocalBuild{UseDockerCLI: true},
			cfg:             mockConfig{runMode: config.RunModes.Dev, prune: false},
			err:             errdefs.System(fmt.Errorf("no space left")),
			expectedErr:     fmt.Errorf("Docker ran out of memory. Please run 'docker system prune' to removed unused docker data or Run skaffold dev with --cleanup=true to clean up images built by skaffold"),
			expectedErrCode: proto.StatusCode_BUILD_DOCKER_NO_SPACE_ERR,
		},
		{
			description:     "docker build no space left error with prune for build",
			localBuild:      latestV2.LocalBuild{UseDockerCLI: true},
			cfg:             mockConfig{runMode: config.RunModes.Build, prune: false},
			err:             errdefs.System(fmt.Errorf("no space left")),
			expectedErr:     fmt.Errorf("no space left. Docker ran out of memory. Please run 'docker system prune' to removed unused docker data"),
			expectedErrCode: proto.StatusCode_BUILD_DOCKER_NO_SPACE_ERR,
		},
		{
			description:     "docker build no space left error with prune true",
			localBuild:      latestV2.LocalBuild{UseDockerCLI: true},
			cfg:             mockConfig{prune: true},
			err:             errdefs.System(fmt.Errorf("no space left")),
			expectedErr:     fmt.Errorf("no space left. Docker ran out of memory. Please run 'docker system prune' to removed unused docker data"),
			expectedErrCode: proto.StatusCode_BUILD_DOCKER_NO_SPACE_ERR,
		},
		{
			description:     "docker build system error",
			localBuild:      latestV2.LocalBuild{UseDockerCLI: true},
			err:             errdefs.System(fmt.Errorf("something else")),
			expectedErr:     fmt.Errorf("something else"),
			expectedErrCode: proto.StatusCode_BUILD_DOCKER_SYSTEM_ERR,
		},
	}

	for _, test := range tests {
		testutil.Run(t, test.description, func(t *testutil.T) {
			t.NewTempDir().Touch("Dockerfile").Chdir()
			dockerfilePath, _ := filepath.Abs("Dockerfile")
			t.Override(&docker.EvalBuildArgs, func(_ config.RunMode, _ string, _ string, args map[string]*string, _ map[string]*string) (map[string]*string, error) {
				return args, nil
			})
			t.Override(&docker.DefaultAuthHelper, stubAuth{})
			var mockCmd *testutil.FakeCmd

			if test.err != nil {
				var pruneFlag string
				if test.cfg.Prune() {
					pruneFlag = " --force-rm"
				}
				mockCmd = testutil.CmdRunErr(
					"docker build . --file "+dockerfilePath+" -t tag"+pruneFlag,
					test.err,
				)
				t.Override(&util.DefaultExecCommand, mockCmd)
			}
			if test.wantDockerCLI {
				mockCmd = testutil.CmdRunEnv(
					"docker build . --file "+dockerfilePath+" -t tag",
					test.expectedEnv,
				)
				t.Override(&util.DefaultExecCommand, mockCmd)
			}
			t.Override(&util.OSEnviron, func() []string { return []string{"KEY=VALUE"} })

			builder := NewArtifactBuilder(fakeLocalDaemonWithExtraEnv(test.extraEnv), test.cfg, test.localBuild.UseDockerCLI, test.localBuild.UseBuildkit, false, mockArtifactResolver{make(map[string]string)}, nil)

			artifact := &latestV2.Artifact{
				Workspace: ".",
				ArtifactType: latestV2.ArtifactType{
					DockerArtifact: &latestV2.DockerArtifact{
						DockerfilePath: "Dockerfile",
					},
				},
			}

			_, err := builder.Build(context.Background(), ioutil.Discard, artifact, "tag")
			t.CheckError(test.err != nil, err)
			if mockCmd != nil {
				t.CheckDeepEqual(1, mockCmd.TimesCalled())
			}
			if test.err != nil && test.expectedErrCode != 0 {
				if ae, ok := err.(*sErrors.ErrDef); ok {
					t.CheckDeepEqual(test.expectedErrCode, ae.StatusCode(), protocmp.Transform())
					t.CheckErrorContains(test.expectedErr.Error(), ae)
				} else {
					t.Fatalf("expected to find an actionable error. not found")
				}
			}
		})
	}
}

func fakeLocalDaemonWithExtraEnv(extraEnv []string) docker.LocalDaemon {
	return docker.NewLocalDaemon(&testutil.FakeAPIClient{}, extraEnv, false, nil)
}

type mockArtifactResolver struct {
	m map[string]string
}

func (r mockArtifactResolver) GetImageTag(imageName string) (string, bool) {
	if r.m == nil {
		return "", false
	}
	val, found := r.m[imageName]
	return val, found
}

type stubAuth struct{}

func (t stubAuth) GetAuthConfig(string) (types.AuthConfig, error) {
	return types.AuthConfig{}, nil
}
func (t stubAuth) GetAllAuthConfigs(context.Context) (map[string]types.AuthConfig, error) {
	return nil, nil
}

type mockConfig struct {
	runMode config.RunMode
	prune   bool
}

func (m mockConfig) GetKubeContext() string {
	return ""
}

func (m mockConfig) GlobalConfig() string {
	return ""
}

func (m mockConfig) MinikubeProfile() string {
	return ""
}

func (m mockConfig) GetInsecureRegistries() map[string]bool {
	return map[string]bool{}
}

func (m mockConfig) Mode() config.RunMode {
	return m.runMode
}

func (m mockConfig) Prune() bool {
	return m.prune
}

func (m mockConfig) ContainerDebugging() bool {
	return false
}<|MERGE_RESOLUTION|>--- conflicted
+++ resolved
@@ -61,40 +61,23 @@
 			expectedEnv: []string{"KEY=VALUE", "OTHER=VALUE"},
 		},
 		{
-<<<<<<< HEAD
-			description: "buildkit",
-			localBuild:  latestV2.LocalBuild{UseBuildkit: true},
-			expectedEnv: []string{"KEY=VALUE", "DOCKER_BUILDKIT=1"},
-		},
-		{
-			description: "buildkit and extra env",
-			localBuild:  latestV2.LocalBuild{UseBuildkit: true},
-			extraEnv:    []string{"OTHER=VALUE"},
-			expectedEnv: []string{"KEY=VALUE", "OTHER=VALUE", "DOCKER_BUILDKIT=1"},
-		},
-		{
-			description: "env var collisions",
-			localBuild:  latestV2.LocalBuild{UseBuildkit: true},
-			extraEnv:    []string{"KEY=OTHER_VALUE", "DOCKER_BUILDKIT=0"},
-=======
 			description:   "buildkit",
-			localBuild:    latestV1.LocalBuild{UseBuildkit: util.BoolPtr(true)},
+			localBuild:    latestV2.LocalBuild{UseBuildkit: util.BoolPtr(true)},
 			wantDockerCLI: true,
 			expectedEnv:   []string{"KEY=VALUE", "DOCKER_BUILDKIT=1"},
 		},
 		{
 			description:   "buildkit and extra env",
-			localBuild:    latestV1.LocalBuild{UseBuildkit: util.BoolPtr(true)},
+			localBuild:    latestV2.LocalBuild{UseBuildkit: util.BoolPtr(true)},
 			wantDockerCLI: true,
 			extraEnv:      []string{"OTHER=VALUE"},
 			expectedEnv:   []string{"KEY=VALUE", "OTHER=VALUE", "DOCKER_BUILDKIT=1"},
 		},
 		{
 			description:   "env var collisions",
-			localBuild:    latestV1.LocalBuild{UseBuildkit: util.BoolPtr(true)},
+			localBuild:    latestV2.LocalBuild{UseBuildkit: util.BoolPtr(true)},
 			wantDockerCLI: true,
 			extraEnv:      []string{"KEY=OTHER_VALUE", "DOCKER_BUILDKIT=0"},
->>>>>>> 251c0406
 			// env var collisions are handled by cmd.Run(). Last one wins.
 			expectedEnv: []string{"KEY=VALUE", "KEY=OTHER_VALUE", "DOCKER_BUILDKIT=0", "DOCKER_BUILDKIT=1"},
 		},
