/*
Copyright 2021 The Skaffold Authors

Licensed under the Apache License, Version 2.0 (the "License");
you may not use this file except in compliance with the License.
You may obtain a copy of the License at

    http://www.apache.org/licenses/LICENSE-2.0

Unless required by applicable law or agreed to in writing, software
distributed under the License is distributed on an "AS IS" BASIS,
WITHOUT WARRANTIES OR CONDITIONS OF ANY KIND, either express or implied.
See the License for the specific language governing permissions and
limitations under the License.
*/

package ko

import (
	"path/filepath"
	"testing"

	"github.com/google/go-cmp/cmp/cmpopts"

	"github.com/GoogleContainerTools/skaffold/pkg/skaffold/config"
	latestV2 "github.com/GoogleContainerTools/skaffold/pkg/skaffold/schema/latest/v2"
	"github.com/GoogleContainerTools/skaffold/pkg/skaffold/version"
	"github.com/GoogleContainerTools/skaffold/testutil"
)

func TestBuildOptions(t *testing.T) {
	tests := []struct {
<<<<<<< HEAD
		description              string
		artifact                 latestV2.Artifact
		runMode                  config.RunMode
		wantDisableOptimizations bool
		wantLabels               []string
		wantPlatform             string
		wantWorkingDirectory     string
		wantImportPath           string
=======
		description          string
		artifact             latestV1.Artifact
		runMode              config.RunMode
		wantDebugOptions     bool
		wantLabels           []string
		wantPlatform         string
		wantWorkingDirectory string
		wantImportPath       string
>>>>>>> 6945c5b1
	}{
		{
			description: "all zero value",
			artifact: latestV2.Artifact{
				ArtifactType: latestV2.ArtifactType{
					KoArtifact: &latestV2.KoArtifact{},
				},
			},
		},
		{
			description: "base image",
			artifact: latestV2.Artifact{
				ArtifactType: latestV2.ArtifactType{
					KoArtifact: &latestV2.KoArtifact{
						BaseImage: "gcr.io/distroless/base:nonroot",
					},
				},
				ImageName: "ko://example.com/foo",
			},
		},
		{
			description: "empty platforms",
			artifact: latestV2.Artifact{
				ArtifactType: latestV2.ArtifactType{
					KoArtifact: &latestV2.KoArtifact{
						Platforms: []string{},
					},
				},
				ImageName: "ko://example.com/foo",
			},
		},
		{
			description: "multiple platforms",
			artifact: latestV2.Artifact{
				ArtifactType: latestV2.ArtifactType{
					KoArtifact: &latestV2.KoArtifact{
						Platforms: []string{"linux/amd64", "linux/arm64"},
					},
				},
				ImageName: "ko://example.com/foo",
			},
			wantPlatform: "linux/amd64,linux/arm64",
		},
		{
			description: "workspace",
			artifact: latestV2.Artifact{
				ArtifactType: latestV2.ArtifactType{
					KoArtifact: &latestV2.KoArtifact{},
				},
				ImageName: "ko://example.com/foo",
				Workspace: "my-app-subdirectory",
			},
			wantWorkingDirectory: "my-app-subdirectory",
		},
		{
			description: "source dir",
			artifact: latestV2.Artifact{
				ArtifactType: latestV2.ArtifactType{
					KoArtifact: &latestV2.KoArtifact{
						Dir: "my-go-mod-is-here",
					},
				},
				ImageName: "ko://example.com/foo",
			},
			wantWorkingDirectory: "my-go-mod-is-here",
			wantImportPath:       "example.com/foo",
		},
		{
			description: "workspace and source dir",
			artifact: latestV2.Artifact{
				ArtifactType: latestV2.ArtifactType{
					KoArtifact: &latestV2.KoArtifact{
						Dir: "my-go-mod-is-here",
					},
				},
				ImageName: "ko://example.com/foo",
				Workspace: "my-app-subdirectory",
			},
			wantWorkingDirectory: "my-app-subdirectory" + string(filepath.Separator) + "my-go-mod-is-here",
			wantImportPath:       "example.com/foo",
		},
		{
<<<<<<< HEAD
			description: "disable compiler optimizations for debug",
			artifact: latestV2.Artifact{
				ArtifactType: latestV2.ArtifactType{
					KoArtifact: &latestV2.KoArtifact{},
=======
			description: "remove trimpath flag and add flags that disable compiler optimizations for debug",
			artifact: latestV1.Artifact{
				ArtifactType: latestV1.ArtifactType{
					KoArtifact: &latestV1.KoArtifact{},
>>>>>>> 6945c5b1
				},
				ImageName: "ko://example.com/foo",
			},
			runMode:          config.RunModes.Debug,
			wantDebugOptions: true,
		},
		{
			description: "labels",
			artifact: latestV2.Artifact{
				ArtifactType: latestV2.ArtifactType{
					KoArtifact: &latestV2.KoArtifact{
						Labels: map[string]string{
							"foo":  "bar",
							"frob": "baz",
						},
					},
				},
				ImageName: "ko://example.com/foo",
			},
			wantLabels: []string{"foo=bar", "frob=baz"},
		},
	}
	for _, test := range tests {
		testutil.Run(t, test.description, func(t *testutil.T) {
			bo, err := buildOptions(&test.artifact, test.runMode)
			t.CheckErrorAndFailNow(false, err)
			t.CheckDeepEqual(test.artifact.KoArtifact.BaseImage, bo.BaseImage)
			if bo.ConcurrentBuilds < 1 {
				t.Errorf("ConcurrentBuilds must always be >= 1 for the ko builder")
			}
			t.CheckDeepEqual(test.wantPlatform, bo.Platform)
			t.CheckDeepEqual(version.UserAgentWithClient(), bo.UserAgent)
			t.CheckDeepEqual(test.wantWorkingDirectory, bo.WorkingDirectory)
			t.CheckDeepEqual(test.wantDebugOptions, bo.DisableOptimizations)
			t.CheckDeepEqual(test.wantDebugOptions, !bo.Trimpath)
			t.CheckDeepEqual(test.wantLabels, bo.Labels,
				cmpopts.SortSlices(func(x, y string) bool { return x < y }),
				cmpopts.EquateEmpty())
			if test.wantImportPath != "" && len(bo.BuildConfigs) != 1 {
				t.Fatalf("expected exactly one build config, got %d", len(bo.BuildConfigs))
			}
			for importpath := range bo.BuildConfigs {
				t.CheckDeepEqual(test.wantImportPath, importpath)
			}
		})
	}
}<|MERGE_RESOLUTION|>--- conflicted
+++ resolved
@@ -30,25 +30,14 @@
 
 func TestBuildOptions(t *testing.T) {
 	tests := []struct {
-<<<<<<< HEAD
-		description              string
-		artifact                 latestV2.Artifact
-		runMode                  config.RunMode
-		wantDisableOptimizations bool
-		wantLabels               []string
-		wantPlatform             string
-		wantWorkingDirectory     string
-		wantImportPath           string
-=======
 		description          string
-		artifact             latestV1.Artifact
+		artifact             latestV2.Artifact
 		runMode              config.RunMode
 		wantDebugOptions     bool
 		wantLabels           []string
 		wantPlatform         string
 		wantWorkingDirectory string
 		wantImportPath       string
->>>>>>> 6945c5b1
 	}{
 		{
 			description: "all zero value",
@@ -131,17 +120,10 @@
 			wantImportPath:       "example.com/foo",
 		},
 		{
-<<<<<<< HEAD
-			description: "disable compiler optimizations for debug",
+			description: "remove trimpath flag and add flags that disable compiler optimizations for debug",
 			artifact: latestV2.Artifact{
 				ArtifactType: latestV2.ArtifactType{
 					KoArtifact: &latestV2.KoArtifact{},
-=======
-			description: "remove trimpath flag and add flags that disable compiler optimizations for debug",
-			artifact: latestV1.Artifact{
-				ArtifactType: latestV1.ArtifactType{
-					KoArtifact: &latestV1.KoArtifact{},
->>>>>>> 6945c5b1
 				},
 				ImageName: "ko://example.com/foo",
 			},
