/*
Copyright 2019 The Skaffold Authors

Licensed under the Apache License, Version 2.0 (the "License");
you may not use this file except in compliance with the License.
You may obtain a copy of the License at

    http://www.apache.org/licenses/LICENSE-2.0

Unless required by applicable law or agreed to in writing, software
distributed under the License is distributed on an "AS IS" BASIS,
WITHOUT WARRANTIES OR CONDITIONS OF ANY KIND, either express or implied.
See the License for the specific language governing permissions and
limitations under the License.
*/

package buildpacks

import (
	"context"
	"fmt"
	"io"

<<<<<<< HEAD
	latestV2 "github.com/GoogleContainerTools/skaffold/pkg/skaffold/schema/latest/v2"
=======
	v1 "github.com/opencontainers/image-spec/specs-go/v1"

	"github.com/GoogleContainerTools/skaffold/pkg/skaffold/output/log"
	"github.com/GoogleContainerTools/skaffold/pkg/skaffold/platform"
	latestV1 "github.com/GoogleContainerTools/skaffold/pkg/skaffold/schema/latest/v1"
>>>>>>> 189a5529
)

// Build builds an artifact with Cloud Native Buildpacks:
// https://buildpacks.io/
<<<<<<< HEAD
func (b *Builder) Build(ctx context.Context, out io.Writer, artifact *latestV2.Artifact, tag string) (string, error) {
=======
func (b *Builder) Build(ctx context.Context, out io.Writer, artifact *latestV1.Artifact, tag string, matcher platform.Matcher) (string, error) {
	if matcher.IsMultiPlatform() {
		// TODO: Implement building multiplatform images
		log.Entry(ctx).Println("skaffold doesn't yet support multi platform builds for the buildpacks builder")
	}

>>>>>>> 189a5529
	built, err := b.build(ctx, out, artifact, tag)
	if err != nil {
		return "", err
	}

	if err := b.localDocker.Tag(ctx, built, tag); err != nil {
		return "", fmt.Errorf("tagging %s->%q: %w", built, tag, err)
	}

	if b.pushImages {
		return b.localDocker.Push(ctx, out, tag)
	}
	return b.localDocker.ImageID(ctx, tag)
}

func (b *Builder) SupportedPlatforms() platform.Matcher {
	return platform.Matcher{Platforms: []v1.Platform{{OS: "linux", Architecture: "amd64"}}}
}<|MERGE_RESOLUTION|>--- conflicted
+++ resolved
@@ -21,29 +21,21 @@
 	"fmt"
 	"io"
 
-<<<<<<< HEAD
-	latestV2 "github.com/GoogleContainerTools/skaffold/pkg/skaffold/schema/latest/v2"
-=======
 	v1 "github.com/opencontainers/image-spec/specs-go/v1"
 
 	"github.com/GoogleContainerTools/skaffold/pkg/skaffold/output/log"
 	"github.com/GoogleContainerTools/skaffold/pkg/skaffold/platform"
-	latestV1 "github.com/GoogleContainerTools/skaffold/pkg/skaffold/schema/latest/v1"
->>>>>>> 189a5529
+	latestV2 "github.com/GoogleContainerTools/skaffold/pkg/skaffold/schema/latest/v2"
 )
 
 // Build builds an artifact with Cloud Native Buildpacks:
 // https://buildpacks.io/
-<<<<<<< HEAD
-func (b *Builder) Build(ctx context.Context, out io.Writer, artifact *latestV2.Artifact, tag string) (string, error) {
-=======
-func (b *Builder) Build(ctx context.Context, out io.Writer, artifact *latestV1.Artifact, tag string, matcher platform.Matcher) (string, error) {
+func (b *Builder) Build(ctx context.Context, out io.Writer, artifact *latestV2.Artifact, tag string, matcher platform.Matcher) (string, error) {
 	if matcher.IsMultiPlatform() {
 		// TODO: Implement building multiplatform images
 		log.Entry(ctx).Println("skaffold doesn't yet support multi platform builds for the buildpacks builder")
 	}
 
->>>>>>> 189a5529
 	built, err := b.build(ctx, out, artifact, tag)
 	if err != nil {
 		return "", err
