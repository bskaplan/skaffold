/*
Copyright 2019 The Skaffold Authors

Licensed under the Apache License, Version 2.0 (the "License");
you may not use this file except in compliance with the License.
You may obtain a copy of the License at

    http://www.apache.org/licenses/LICENSE-2.0

Unless required by applicable law or agreed to in writing, software
distributed under the License is distributed on an "AS IS" BASIS,
WITHOUT WARRANTIES OR CONDITIONS OF ANY KIND, either express or implied.
See the License for the specific language governing permissions and
limitations under the License.
*/

package local

import (
	"context"
	"errors"
	"io/ioutil"
	"testing"

	"github.com/docker/docker/api/types"
	"github.com/docker/docker/client"

	"github.com/GoogleContainerTools/skaffold/pkg/skaffold/build"
	"github.com/GoogleContainerTools/skaffold/pkg/skaffold/build/bazel"
	"github.com/GoogleContainerTools/skaffold/pkg/skaffold/build/buildpacks"
	"github.com/GoogleContainerTools/skaffold/pkg/skaffold/build/custom"
	dockerbuilder "github.com/GoogleContainerTools/skaffold/pkg/skaffold/build/docker"
	"github.com/GoogleContainerTools/skaffold/pkg/skaffold/build/jib"
	"github.com/GoogleContainerTools/skaffold/pkg/skaffold/config"
	"github.com/GoogleContainerTools/skaffold/pkg/skaffold/constants"
	"github.com/GoogleContainerTools/skaffold/pkg/skaffold/docker"
	"github.com/GoogleContainerTools/skaffold/pkg/skaffold/graph"
	v2 "github.com/GoogleContainerTools/skaffold/pkg/skaffold/runner/runcontext/v2"
	latestV2 "github.com/GoogleContainerTools/skaffold/pkg/skaffold/schema/latest/v2"
	"github.com/GoogleContainerTools/skaffold/pkg/skaffold/util"
	"github.com/GoogleContainerTools/skaffold/pkg/skaffold/warnings"
	"github.com/GoogleContainerTools/skaffold/testutil"
	testEvent "github.com/GoogleContainerTools/skaffold/testutil/event"
)

type testAuthHelper struct{}

func (t testAuthHelper) GetAuthConfig(string) (types.AuthConfig, error) {
	return types.AuthConfig{}, nil
}
func (t testAuthHelper) GetAllAuthConfigs(context.Context) (map[string]types.AuthConfig, error) {
	return nil, nil
}

func TestLocalRun(t *testing.T) {
	tests := []struct {
		description      string
		api              *testutil.FakeAPIClient
		tag              string
		artifact         *latestV2.Artifact
		expected         string
		expectedWarnings []string
		expectedPushed   map[string]string
		pushImages       bool
		shouldErr        bool
	}{
		{
			description: "single build (local)",
			artifact: &latestV2.Artifact{
				ImageName: "gcr.io/test/image",
				ArtifactType: latestV2.ArtifactType{
					DockerArtifact: &latestV2.DockerArtifact{},
				},
			},
			tag:        "gcr.io/test/image:tag",
			api:        &testutil.FakeAPIClient{},
			pushImages: false,
			expected:   "gcr.io/test/image:1",
		},
		{
			description: "error getting image digest",
			artifact: &latestV2.Artifact{
				ImageName: "gcr.io/test/image",
				ArtifactType: latestV2.ArtifactType{
					DockerArtifact: &latestV2.DockerArtifact{},
				},
			},
			tag: "gcr.io/test/image:tag",
			api: &testutil.FakeAPIClient{
				ErrImageInspect: true,
			},
			shouldErr: true,
		},
		{
			description: "single build (remote)",
			artifact: &latestV2.Artifact{
				ImageName: "gcr.io/test/image",
				ArtifactType: latestV2.ArtifactType{
					DockerArtifact: &latestV2.DockerArtifact{},
				},
			},
			tag:        "gcr.io/test/image:tag",
			api:        &testutil.FakeAPIClient{},
			pushImages: true,
			expected:   "gcr.io/test/image:tag@sha256:51ae7fa00c92525c319404a3a6d400e52ff9372c5a39cb415e0486fe425f3165",
			expectedPushed: map[string]string{
				"gcr.io/test/image:tag": "sha256:51ae7fa00c92525c319404a3a6d400e52ff9372c5a39cb415e0486fe425f3165",
			},
		},
		{
			description: "error build",
			artifact: &latestV2.Artifact{
				ImageName: "gcr.io/test/image",
				ArtifactType: latestV2.ArtifactType{
					DockerArtifact: &latestV2.DockerArtifact{},
				},
			},
			tag: "gcr.io/test/image:tag",
			api: &testutil.FakeAPIClient{
				ErrImageBuild: true,
			},
			shouldErr: true,
		},
		{
			description: "Don't push on build error",
			artifact: &latestV2.Artifact{
				ImageName: "gcr.io/test/image",
				ArtifactType: latestV2.ArtifactType{
					DockerArtifact: &latestV2.DockerArtifact{},
				},
			},
			tag:        "gcr.io/test/image:tag",
			pushImages: true,
			api: &testutil.FakeAPIClient{
				ErrImageBuild: true,
			},
			shouldErr: true,
		},
		{
			description: "unknown artifact type",
			artifact:    &latestV2.Artifact{},
			api:         &testutil.FakeAPIClient{},
			shouldErr:   true,
		},
		{
			description: "cache-from images already pulled",
			artifact: &latestV2.Artifact{
				ImageName: "gcr.io/test/image",
				ArtifactType: latestV2.ArtifactType{
					DockerArtifact: &latestV2.DockerArtifact{
						CacheFrom: []string{"pull1", "pull2"},
					},
				},
			},
			api:      (&testutil.FakeAPIClient{}).Add("pull1", "imageID1").Add("pull2", "imageID2"),
			tag:      "gcr.io/test/image:tag",
			expected: "gcr.io/test/image:1",
		},
		{
			description: "pull cache-from images",
			artifact: &latestV2.Artifact{
				ImageName: "gcr.io/test/image",
				ArtifactType: latestV2.ArtifactType{
					DockerArtifact: &latestV2.DockerArtifact{
						CacheFrom: []string{"pull1", "pull2"},
					},
				},
			},
			api:      (&testutil.FakeAPIClient{}).Add("pull1", "imageid").Add("pull2", "anotherimageid"),
			tag:      "gcr.io/test/image:tag",
			expected: "gcr.io/test/image:1",
		},
		{
			description: "ignore cache-from pull error",
			artifact: &latestV2.Artifact{
				ImageName: "gcr.io/test/image",
				ArtifactType: latestV2.ArtifactType{
					DockerArtifact: &latestV2.DockerArtifact{
						CacheFrom: []string{"pull1"},
					},
				},
			},
			api: (&testutil.FakeAPIClient{
				ErrImagePull: true,
			}).Add("pull1", ""),
			tag:              "gcr.io/test/image:tag",
			expected:         "gcr.io/test/image:1",
			expectedWarnings: []string{"cacheFrom image couldn't be pulled: pull1\n"},
		},
		{
			description: "error checking cache-from image",
			artifact: &latestV2.Artifact{
				ImageName: "gcr.io/test/image",
				ArtifactType: latestV2.ArtifactType{
					DockerArtifact: &latestV2.DockerArtifact{
						CacheFrom: []string{"pull"},
					},
				},
			},
			api: &testutil.FakeAPIClient{
				ErrImageInspect: true,
			},
			tag:       "gcr.io/test/image:tag",
			shouldErr: true,
		},
		{
			description: "fail fast docker not found",
			artifact: &latestV2.Artifact{
				ImageName: "gcr.io/test/image",
				ArtifactType: latestV2.ArtifactType{
					DockerArtifact: &latestV2.DockerArtifact{},
				},
			},
			tag: "gcr.io/test/image:tag",
			api: &testutil.FakeAPIClient{
				ErrVersion: true,
			},
			pushImages: false,
			shouldErr:  true,
		},
	}
	for _, test := range tests {
		testutil.Run(t, test.description, func(t *testutil.T) {
			t.Override(&docker.DefaultAuthHelper, testAuthHelper{})
			fakeWarner := &warnings.Collect{}
			t.Override(&warnings.Printf, fakeWarner.Warnf)
			t.Override(&docker.NewAPIClient, func(context.Context, docker.Config) (docker.LocalDaemon, error) {
				return fakeLocalDaemon(test.api), nil
			})
			t.Override(&docker.EvalBuildArgs, func(_ config.RunMode, _ string, _ string, args map[string]*string, _ map[string]*string) (map[string]*string, error) {
				return args, nil
			})
			testEvent.InitializeState([]latestV2.Pipeline{{
				Deploy: latestV2.DeployConfig{},
				Build: latestV2.BuildConfig{
					BuildType: latestV2.BuildType{
						LocalBuild: &latestV2.LocalBuild{},
					},
				}}})

<<<<<<< HEAD
			builder, err := NewBuilder(&mockBuilderContext{artifactStore: build.NewArtifactStore()},
				&latestV2.LocalBuild{
					Push:        util.BoolPtr(test.pushImages),
					Concurrency: &constants.DefaultLocalConcurrency,
				})
=======
			builder, err := NewBuilder(context.Background(), &mockBuilderContext{artifactStore: build.NewArtifactStore()}, &latestV1.LocalBuild{
				Push:        util.BoolPtr(test.pushImages),
				Concurrency: &constants.DefaultLocalConcurrency,
			})
>>>>>>> e7ab8c94
			t.CheckNoError(err)
			ab := builder.Build(context.Background(), ioutil.Discard, test.artifact)
			res, err := ab(context.Background(), ioutil.Discard, test.artifact, test.tag)
			t.CheckErrorAndDeepEqual(test.shouldErr, err, test.expected, res)
			t.CheckDeepEqual(test.expectedWarnings, fakeWarner.Warnings)
			t.CheckDeepEqual(test.expectedPushed, test.api.Pushed())
		})
	}
}

type dummyLocalDaemon struct {
	docker.LocalDaemon
}

func TestNewBuilder(t *testing.T) {
	dummyDaemon := dummyLocalDaemon{}

	tests := []struct {
		description   string
		shouldErr     bool
		expectedPush  bool
		cluster       config.Cluster
		localBuild    latestV2.LocalBuild
		pushFlag      config.BoolOrUndefined
<<<<<<< HEAD
		localDockerFn func(docker.Config) (docker.LocalDaemon, error)
=======
		localBuild    latestV1.LocalBuild
		localDockerFn func(context.Context, docker.Config) (docker.LocalDaemon, error)
>>>>>>> e7ab8c94
	}{
		{
			description: "failed to get docker client",
			localDockerFn: func(context.Context, docker.Config) (docker.LocalDaemon, error) {
				return nil, errors.New("dummy docker error")
			},
			shouldErr: true,
		},
		{
			description: "pushImages becomes cluster.PushImages when local:push and --push is not defined",
			localDockerFn: func(context.Context, docker.Config) (docker.LocalDaemon, error) {
				return dummyDaemon, nil
			},
			cluster:      config.Cluster{PushImages: true},
			expectedPush: true,
		},
		{
			description: "pushImages becomes config (local:push) when --push is not defined",
			localDockerFn: func(context.Context, docker.Config) (docker.LocalDaemon, error) {
				return dummyDaemon, nil
			},
			cluster: config.Cluster{PushImages: true},
			localBuild: latestV2.LocalBuild{
				Push: util.BoolPtr(false),
			},
			shouldErr:    false,
			expectedPush: false,
		},
		{
			description: "pushImages defined in flags (--push=false), ignores cluster.PushImages",
			localDockerFn: func(context.Context, docker.Config) (docker.LocalDaemon, error) {
				return dummyDaemon, nil
			},
			cluster:      config.Cluster{PushImages: true},
			pushFlag:     config.NewBoolOrUndefined(util.BoolPtr(false)),
			shouldErr:    false,
			expectedPush: false,
		},
		{
			description: "pushImages defined in flags (--push=false), ignores config (local:push)",
			localDockerFn: func(context.Context, docker.Config) (docker.LocalDaemon, error) {
				return dummyDaemon, nil
			},
			pushFlag: config.NewBoolOrUndefined(util.BoolPtr(false)),
			localBuild: latestV2.LocalBuild{
				Push: util.BoolPtr(true),
			},
			shouldErr:    false,
			expectedPush: false,
		},
	}
	for _, test := range tests {
		testutil.Run(t, test.description, func(t *testutil.T) {
			if test.localDockerFn != nil {
				t.Override(&docker.NewAPIClient, test.localDockerFn)
			}

			builder, err := NewBuilder(context.Background(), &mockBuilderContext{
				local:    test.localBuild,
				cluster:  test.cluster,
				pushFlag: test.pushFlag,
			}, &test.localBuild)

			t.CheckError(test.shouldErr, err)
			if !test.shouldErr {
				t.CheckDeepEqual(test.expectedPush, builder.pushImages)
			}
		})
	}
}

func TestGetArtifactBuilder(t *testing.T) {
	tests := []struct {
		description string
		artifact    *latestV2.Artifact
		expected    string
		shouldErr   bool
	}{
		{
			description: "docker builder",
			artifact: &latestV2.Artifact{
				ImageName: "gcr.io/test/image",
				ArtifactType: latestV2.ArtifactType{
					DockerArtifact: &latestV2.DockerArtifact{},
				},
			},
			expected: "docker",
		},
		{
			description: "jib builder",
			artifact: &latestV2.Artifact{
				ImageName: "gcr.io/test/image",
				ArtifactType: latestV2.ArtifactType{
					JibArtifact: &latestV2.JibArtifact{},
				},
			},
			expected: "jib",
		},
		{
			description: "buildpacks builder",
			artifact: &latestV2.Artifact{
				ImageName: "gcr.io/test/image",
				ArtifactType: latestV2.ArtifactType{
					BuildpackArtifact: &latestV2.BuildpackArtifact{},
				},
			},
			expected: "buildpacks",
		},
		{
			description: "bazel builder",
			artifact: &latestV2.Artifact{
				ImageName: "gcr.io/test/image",
				ArtifactType: latestV2.ArtifactType{
					BazelArtifact: &latestV2.BazelArtifact{},
				},
			},
			expected: "bazel",
		},
		{
			description: "custom builder",
			artifact: &latestV2.Artifact{
				ImageName: "gcr.io/test/image",
				ArtifactType: latestV2.ArtifactType{
					CustomArtifact: &latestV2.CustomArtifact{},
				},
			},
			expected: "custom",
		},
	}
	for _, test := range tests {
		testutil.Run(t, test.description, func(t *testutil.T) {
			t.Override(&docker.NewAPIClient, func(context.Context, docker.Config) (docker.LocalDaemon, error) {
				return fakeLocalDaemon(&testutil.FakeAPIClient{}), nil
			})
			t.Override(&docker.EvalBuildArgs, func(_ config.RunMode, _ string, _ string, args map[string]*string, _ map[string]*string) (map[string]*string, error) {
				return args, nil
			})

<<<<<<< HEAD
			b, err := NewBuilder(&mockBuilderContext{artifactStore: build.NewArtifactStore()}, &latestV2.LocalBuild{Concurrency: &constants.DefaultLocalConcurrency})
=======
			b, err := NewBuilder(context.Background(), &mockBuilderContext{artifactStore: build.NewArtifactStore()}, &latestV1.LocalBuild{Concurrency: &constants.DefaultLocalConcurrency})
>>>>>>> e7ab8c94
			t.CheckNoError(err)

			builder, err := newPerArtifactBuilder(b, test.artifact)
			t.CheckNoError(err)

			switch builder.(type) {
			case *dockerbuilder.Builder:
				t.CheckDeepEqual(test.expected, "docker")
			case *bazel.Builder:
				t.CheckDeepEqual(test.expected, "bazel")
			case *buildpacks.Builder:
				t.CheckDeepEqual(test.expected, "buildpacks")
			case *custom.Builder:
				t.CheckDeepEqual(test.expected, "custom")
			case *jib.Builder:
				t.CheckDeepEqual(test.expected, "jib")
			}
		})
	}
}

func fakeLocalDaemon(api client.CommonAPIClient) docker.LocalDaemon {
	return docker.NewLocalDaemon(api, nil, false, nil)
}

type mockBuilderContext struct {
	v2.RunContext      // Embedded to provide the default values.
	local              latestV2.LocalBuild
	mode               config.RunMode
	cluster            config.Cluster
	pushFlag           config.BoolOrUndefined
	artifactStore      build.ArtifactStore
	sourceDepsResolver func() graph.SourceDependenciesCache
}

func (c *mockBuilderContext) Mode() config.RunMode {
	return c.mode
}

func (c *mockBuilderContext) GetCluster() config.Cluster {
	return c.cluster
}

func (c *mockBuilderContext) PushImages() config.BoolOrUndefined {
	return c.pushFlag
}

func (c *mockBuilderContext) ArtifactStore() build.ArtifactStore {
	return c.artifactStore
}

func (c *mockBuilderContext) SourceDependenciesResolver() graph.SourceDependenciesCache {
	if c.sourceDepsResolver != nil {
		return c.sourceDepsResolver()
	}
	return nil
}<|MERGE_RESOLUTION|>--- conflicted
+++ resolved
@@ -238,18 +238,10 @@
 					},
 				}}})
 
-<<<<<<< HEAD
-			builder, err := NewBuilder(&mockBuilderContext{artifactStore: build.NewArtifactStore()},
-				&latestV2.LocalBuild{
-					Push:        util.BoolPtr(test.pushImages),
-					Concurrency: &constants.DefaultLocalConcurrency,
-				})
-=======
-			builder, err := NewBuilder(context.Background(), &mockBuilderContext{artifactStore: build.NewArtifactStore()}, &latestV1.LocalBuild{
+			builder, err := NewBuilder(context.Background(), &mockBuilderContext{artifactStore: build.NewArtifactStore()}, &latestV2.LocalBuild{
 				Push:        util.BoolPtr(test.pushImages),
 				Concurrency: &constants.DefaultLocalConcurrency,
 			})
->>>>>>> e7ab8c94
 			t.CheckNoError(err)
 			ab := builder.Build(context.Background(), ioutil.Discard, test.artifact)
 			res, err := ab(context.Background(), ioutil.Discard, test.artifact, test.tag)
@@ -274,12 +266,8 @@
 		cluster       config.Cluster
 		localBuild    latestV2.LocalBuild
 		pushFlag      config.BoolOrUndefined
-<<<<<<< HEAD
-		localDockerFn func(docker.Config) (docker.LocalDaemon, error)
-=======
-		localBuild    latestV1.LocalBuild
+		localBuild    latestV2.LocalBuild
 		localDockerFn func(context.Context, docker.Config) (docker.LocalDaemon, error)
->>>>>>> e7ab8c94
 	}{
 		{
 			description: "failed to get docker client",
@@ -418,11 +406,7 @@
 				return args, nil
 			})
 
-<<<<<<< HEAD
-			b, err := NewBuilder(&mockBuilderContext{artifactStore: build.NewArtifactStore()}, &latestV2.LocalBuild{Concurrency: &constants.DefaultLocalConcurrency})
-=======
-			b, err := NewBuilder(context.Background(), &mockBuilderContext{artifactStore: build.NewArtifactStore()}, &latestV1.LocalBuild{Concurrency: &constants.DefaultLocalConcurrency})
->>>>>>> e7ab8c94
+			b, err := NewBuilder(context.Background(), &mockBuilderContext{artifactStore: build.NewArtifactStore()}, &latestV2.LocalBuild{Concurrency: &constants.DefaultLocalConcurrency})
 			t.CheckNoError(err)
 
 			builder, err := newPerArtifactBuilder(b, test.artifact)
