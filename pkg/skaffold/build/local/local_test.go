--- conflicted
+++ resolved
@@ -265,12 +265,8 @@
 		shouldErr     bool
 		expectedPush  bool
 		cluster       config.Cluster
-<<<<<<< HEAD
 		localBuild    latestV2.LocalBuild
-=======
 		pushFlag      config.BoolOrUndefined
-		localBuild    latestV1.LocalBuild
->>>>>>> dd7e764d
 		localDockerFn func(docker.Config) (docker.LocalDaemon, error)
 	}{
 		{
@@ -437,22 +433,13 @@
 }
 
 type mockBuilderContext struct {
-<<<<<<< HEAD
 	v2.RunContext      // Embedded to provide the default values.
 	local              latestV2.LocalBuild
 	mode               config.RunMode
 	cluster            config.Cluster
+	pushFlag           config.BoolOrUndefined
 	artifactStore      build.ArtifactStore
 	sourceDepsResolver func() graph.SourceDependenciesCache
-=======
-	runcontext.RunContext // Embedded to provide the default values.
-	local                 latestV1.LocalBuild
-	mode                  config.RunMode
-	cluster               config.Cluster
-	pushFlag              config.BoolOrUndefined
-	artifactStore         build.ArtifactStore
-	sourceDepsResolver    func() graph.SourceDependenciesCache
->>>>>>> dd7e764d
 }
 
 func (c *mockBuilderContext) Mode() config.RunMode {
