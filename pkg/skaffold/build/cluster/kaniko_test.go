/*
Copyright 2019 The Skaffold Authors

Licensed under the Apache License, Version 2.0 (the "License");
you may not use this file except in compliance with the License.
You may obtain a copy of the License at

    http://www.apache.org/licenses/LICENSE-2.0

Unless required by applicable law or agreed to in writing, software
distributed under the License is distributed on an "AS IS" BASIS,
WITHOUT WARRANTIES OR CONDITIONS OF ANY KIND, either express or implied.
See the License for the specific language governing permissions and
limitations under the License.
*/

package cluster

import (
	"testing"

	"github.com/GoogleContainerTools/skaffold/pkg/skaffold/schema/latest"
	"github.com/GoogleContainerTools/skaffold/pkg/skaffold/util"
	"github.com/GoogleContainerTools/skaffold/testutil"
)

func TestArgs(t *testing.T) {
	tests := []struct {
<<<<<<< HEAD
		description        string
		artifact           *latest.KanikoArtifact
		insecureRegistries map[string]bool
		shouldErr          bool
		expectedArgs       []string
=======
		description  string
		artifact     *latest.KanikoArtifact
		tag          string
		shouldErr    bool
		expectedArgs []string
>>>>>>> 13ece643
	}{
		{
			description: "simple build",
			artifact: &latest.KanikoArtifact{
				DockerfilePath: "Dockerfile",
			},
			expectedArgs: []string{},
		},
		{
			description: "cache layers",
			artifact: &latest.KanikoArtifact{
				DockerfilePath: "Dockerfile",
				Cache:          &latest.KanikoCache{},
			},
			expectedArgs: []string{"--cache=true"},
		},
		{
			description: "cache layers to specific repo",
			artifact: &latest.KanikoArtifact{
				DockerfilePath: "Dockerfile",
				Cache: &latest.KanikoCache{
					Repo: "repo",
				},
			},
			expectedArgs: []string{"--cache=true", "--cache-repo", "repo"},
		},
		{
			description: "cache path",
			artifact: &latest.KanikoArtifact{
				DockerfilePath: "Dockerfile",
				Cache: &latest.KanikoCache{
					HostPath: "/cache",
				},
			},
			expectedArgs: []string{"--cache=true", "--cache-dir", "/cache"},
		},
		{
			description: "target",
			artifact: &latest.KanikoArtifact{
				DockerfilePath: "Dockerfile",
				Target:         "target",
			},
			expectedArgs: []string{"--target", "target"},
		},
		{
			description: "reproducible",
			artifact: &latest.KanikoArtifact{
				DockerfilePath: "Dockerfile",
				Reproducible:   true,
			},
			expectedArgs: []string{"--reproducible"},
		},
		{
			description: "build args",
			artifact: &latest.KanikoArtifact{
				DockerfilePath: "Dockerfile",
				BuildArgs: map[string]*string{
					"nil_key":   nil,
					"empty_key": util.StringPtr(""),
					"value_key": util.StringPtr("value"),
				},
			},
			expectedArgs: []string{"--build-arg", "empty_key=", "--build-arg", "nil_key", "--build-arg", "value_key=value"},
		},
		{
			description: "invalid build args",
			artifact: &latest.KanikoArtifact{
				DockerfilePath: "Dockerfile",
				BuildArgs: map[string]*string{
					"invalid": util.StringPtr("{{Invalid"),
				},
			},
			shouldErr: true,
		},
		{
<<<<<<< HEAD
			description: "insecure registries",
			artifact: &latest.KanikoArtifact{
				DockerfilePath: "Dockerfile",
			},
			insecureRegistries: map[string]bool{"localhost:4000": true},
			expectedArgs:       []string{"--insecure-registry", "localhost:4000"},
=======
			description: "skip tls",
			artifact: &latest.KanikoArtifact{
				DockerfilePath: "Dockerfile",
				SkipTLS:        true,
			},
			expectedArgs: []string{"--skip-tls-verify-registry", "gcr.io"},
		},
		{
			description: "invalid registry",
			artifact: &latest.KanikoArtifact{
				DockerfilePath: "Dockerfile",
				SkipTLS:        true,
			},
			tag:       "!!!!",
			shouldErr: true,
>>>>>>> 13ece643
		},
	}
	for _, test := range tests {
		testutil.Run(t, test.description, func(t *testutil.T) {
			commonArgs := []string{"--dockerfile", "Dockerfile", "--context", "context", "--destination", "gcr.io/tag", "-v", "info"}

<<<<<<< HEAD
			args, err := args(test.artifact, "context", "tag", test.insecureRegistries)
=======
			tag := "gcr.io/tag"
			if test.tag != "" {
				tag = test.tag
			}
			args, err := args(test.artifact, "context", tag)
>>>>>>> 13ece643

			t.CheckError(test.shouldErr, err)
			if !test.shouldErr {
				t.CheckDeepEqual(append(commonArgs, test.expectedArgs...), args)
			}
		})
	}
}<|MERGE_RESOLUTION|>--- conflicted
+++ resolved
@@ -26,19 +26,12 @@
 
 func TestArgs(t *testing.T) {
 	tests := []struct {
-<<<<<<< HEAD
 		description        string
 		artifact           *latest.KanikoArtifact
 		insecureRegistries map[string]bool
+		tag                string
 		shouldErr          bool
 		expectedArgs       []string
-=======
-		description  string
-		artifact     *latest.KanikoArtifact
-		tag          string
-		shouldErr    bool
-		expectedArgs []string
->>>>>>> 13ece643
 	}{
 		{
 			description: "simple build",
@@ -114,14 +107,14 @@
 			shouldErr: true,
 		},
 		{
-<<<<<<< HEAD
 			description: "insecure registries",
 			artifact: &latest.KanikoArtifact{
 				DockerfilePath: "Dockerfile",
 			},
 			insecureRegistries: map[string]bool{"localhost:4000": true},
 			expectedArgs:       []string{"--insecure-registry", "localhost:4000"},
-=======
+		},
+		{
 			description: "skip tls",
 			artifact: &latest.KanikoArtifact{
 				DockerfilePath: "Dockerfile",
@@ -137,22 +130,17 @@
 			},
 			tag:       "!!!!",
 			shouldErr: true,
->>>>>>> 13ece643
 		},
 	}
 	for _, test := range tests {
 		testutil.Run(t, test.description, func(t *testutil.T) {
 			commonArgs := []string{"--dockerfile", "Dockerfile", "--context", "context", "--destination", "gcr.io/tag", "-v", "info"}
 
-<<<<<<< HEAD
-			args, err := args(test.artifact, "context", "tag", test.insecureRegistries)
-=======
 			tag := "gcr.io/tag"
 			if test.tag != "" {
 				tag = test.tag
 			}
-			args, err := args(test.artifact, "context", tag)
->>>>>>> 13ece643
+			args, err := args(test.artifact, "context", tag, test.insecureRegistries)
 
 			t.CheckError(test.shouldErr, err)
 			if !test.shouldErr {
