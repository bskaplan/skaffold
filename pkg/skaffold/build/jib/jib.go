/*
Copyright 2019 The Skaffold Authors

Licensed under the Apache License, Version 2.0 (the "License");
you may not use this file except in compliance with the License.
You may obtain a copy of the License at

    http://www.apache.org/licenses/LICENSE-2.0

Unless required by applicable law or agreed to in writing, software
distributed under the License is distributed on an "AS IS" BASIS,
WITHOUT WARRANTIES OR CONDITIONS OF ANY KIND, either express or implied.
See the License for the specific language governing permissions and
limitations under the License.
*/

package jib

import (
	"bytes"
	"context"
	"encoding/json"
	"errors"
	"fmt"
	"os"
	"os/exec"
	"path/filepath"
	"regexp"
	"sort"
	"strings"
	"time"

	"github.com/google/go-containerregistry/pkg/name"

	"github.com/GoogleContainerTools/skaffold/pkg/skaffold/docker"
<<<<<<< HEAD
	latestV2 "github.com/GoogleContainerTools/skaffold/pkg/skaffold/schema/latest/v2"
=======
	"github.com/GoogleContainerTools/skaffold/pkg/skaffold/output/log"
	latestV1 "github.com/GoogleContainerTools/skaffold/pkg/skaffold/schema/latest/v1"
>>>>>>> e7ab8c94
	"github.com/GoogleContainerTools/skaffold/pkg/skaffold/util"
	"github.com/GoogleContainerTools/skaffold/pkg/skaffold/walk"
)

const (
	dotDotSlash = ".." + string(filepath.Separator)
)

// PluginType defines the different supported Jib plugins.
type PluginType string

const (
	JibMaven  PluginType = "maven"
	JibGradle PluginType = "gradle"
)

// IsKnown checks that the num value is a known value (vs 0 or an unknown value).
func (t PluginType) IsKnown() bool {
	switch t {
	case JibMaven, JibGradle:
		return true
	}
	return false
}

// Name provides a human-oriented label for a plugin type.
func PluginName(t PluginType) string {
	switch t {
	case JibMaven:
		return "Jib Maven Plugin"
	case JibGradle:
		return "Jib Gradle Plugin"
	}
	panic("Unknown Jib Plugin Type: " + string(t))
}

// filesLists contains cached build/input dependencies
type filesLists struct {
	// BuildDefinitions lists paths to build definitions that trigger a call out to Jib to refresh the pathMap, as well as a rebuild, upon changing
	BuildDefinitions []string `json:"build"`

	// Inputs lists paths to build dependencies that trigger a rebuild upon changing
	Inputs []string `json:"inputs"`

	// Results lists paths to files that should be ignored when checking for changes to rebuild
	Results []string `json:"ignore"`

	// BuildFileTimes keeps track of the last modification time of each build file
	BuildFileTimes map[string]time.Time
}

// watchedFiles maps from project name to watched files
var watchedFiles = map[projectKey]filesLists{}

type projectKey string

func getProjectKey(workspace string, a *latestV2.JibArtifact) projectKey {
	return projectKey(workspace + "+" + a.Project)
}

func GetBuildDefinitions(workspace string, a *latestV2.JibArtifact) []string {
	return watchedFiles[getProjectKey(workspace, a)].BuildDefinitions
}

// GetDependencies returns a list of files to watch for changes to rebuild
<<<<<<< HEAD
func GetDependencies(ctx context.Context, workspace string, artifact *latestV2.JibArtifact) ([]string, error) {
	t, err := DeterminePluginType(workspace, artifact)
=======
func GetDependencies(ctx context.Context, workspace string, artifact *latestV1.JibArtifact) ([]string, error) {
	t, err := DeterminePluginType(ctx, workspace, artifact)
>>>>>>> e7ab8c94
	if err != nil {
		return nil, unableToDeterminePluginType(workspace, err)
	}
	switch t {
	case JibMaven:
		return getDependenciesMaven(ctx, workspace, artifact)
	case JibGradle:
		return getDependenciesGradle(ctx, workspace, artifact)
	default:
		return nil, unknownPluginType(workspace)
	}
}

// DeterminePluginType tries to determine the Jib plugin type for the given artifact.
<<<<<<< HEAD
func DeterminePluginType(workspace string, artifact *latestV2.JibArtifact) (PluginType, error) {
	if !JVMFound() {
=======
func DeterminePluginType(ctx context.Context, workspace string, artifact *latestV1.JibArtifact) (PluginType, error) {
	if !JVMFound(ctx) {
>>>>>>> e7ab8c94
		return "", errors.New("no working JVM available")
	}

	// check if explicitly specified
	if artifact != nil {
		if t := PluginType(artifact.Type); t.IsKnown() {
			return t, nil
		}
	}

	// check for typical gradle files
	for _, gradleFile := range []string{"build.gradle", "build.gradle.kts", "gradle.properties", "settings.gradle", "gradlew", "gradlew.bat", "gradlew.cmd"} {
		if util.IsFile(filepath.Join(workspace, gradleFile)) {
			return JibGradle, nil
		}
	}
	// check for typical maven files; .mvn is a directory used for polyglot maven
	if util.IsFile(filepath.Join(workspace, "pom.xml")) || util.IsDir(filepath.Join(workspace, ".mvn")) {
		return JibMaven, nil
	}
	return "", fmt.Errorf("unable to determine Jib plugin type for %s", workspace)
}

// getDependencies returns a list of files to watch for changes to rebuild
<<<<<<< HEAD
func getDependencies(workspace string, cmd exec.Cmd, a *latestV2.JibArtifact) ([]string, error) {
=======
func getDependencies(ctx context.Context, workspace string, cmd exec.Cmd, a *latestV1.JibArtifact) ([]string, error) {
>>>>>>> e7ab8c94
	var dependencyList []string
	files, ok := watchedFiles[getProjectKey(workspace, a)]
	if !ok {
		files = filesLists{}
	}

	if len(files.Inputs) == 0 && len(files.BuildDefinitions) == 0 {
		// Make sure build file modification time map is setup
		if files.BuildFileTimes == nil {
			files.BuildFileTimes = make(map[string]time.Time)
		}

		// Refresh dependency list if empty
		if err := refreshDependencyList(ctx, &files, cmd); err != nil {
			return nil, fmt.Errorf("initial Jib dependency refresh failed: %w", err)
		}
	} else if err := walkFiles(workspace, files.BuildDefinitions, files.Results, func(path string, info os.FileInfo) error {
		// Walk build files to check for changes
		if val, ok := files.BuildFileTimes[path]; !ok || info.ModTime() != val {
			return refreshDependencyList(ctx, &files, cmd)
		}
		return nil
	}); err != nil {
		return nil, fmt.Errorf("failed to walk Jib build files for changes: %w", err)
	}

	// Walk updated files to build dependency list
	if err := walkFiles(workspace, files.Inputs, files.Results, func(path string, info os.FileInfo) error {
		dependencyList = append(dependencyList, path)
		return nil
	}); err != nil {
		return nil, fmt.Errorf("failed to walk Jib input files to build dependency list: %w", err)
	}
	if err := walkFiles(workspace, files.BuildDefinitions, files.Results, func(path string, info os.FileInfo) error {
		dependencyList = append(dependencyList, path)
		files.BuildFileTimes[path] = info.ModTime()
		return nil
	}); err != nil {
		return nil, fmt.Errorf("failed to walk Jib build files to build dependency list: %w", err)
	}

	// Store updated files list information
	watchedFiles[getProjectKey(workspace, a)] = files

	sort.Strings(dependencyList)
	return dependencyList, nil
}

// refreshDependencyList calls out to Jib to update files with the latest list of files/directories to watch.
func refreshDependencyList(ctx context.Context, files *filesLists, cmd exec.Cmd) error {
	stdout, err := util.RunCmdOut(ctx, &cmd)
	if err != nil {
		return fmt.Errorf("failed to get Jib dependencies: %w", err)
	}

	// Search for Jib's output JSON. Jib's Maven/Gradle output takes the following form:
	// ...
	// BEGIN JIB JSON
	// {"build":["/paths","/to","/buildFiles"],"inputs":["/paths","/to","/inputs"],"ignore":["/paths","/to","/ignore"]}
	// ...
	// To parse the output, search for "BEGIN JIB JSON", then unmarshal the next line into the pathMap struct.
	matches := regexp.MustCompile(`BEGIN JIB JSON\r?\n({.*})`).FindSubmatch(stdout)
	if len(matches) == 0 {
		return errors.New("failed to get Jib dependencies")
	}

	line := bytes.ReplaceAll(matches[1], []byte(`\`), []byte(`\\`))
	return json.Unmarshal(line, &files)
}

// walkFiles walks through a list of files and directories and performs a callback on each of the files
func walkFiles(workspace string, watchedFiles []string, ignoredFiles []string, callback func(path string, info os.FileInfo) error) error {
	// Skaffold prefers to deal with relative paths. In *practice*, Jib's dependencies
	// are *usually* absolute (relative to the root) and canonical (with all symlinks expanded).
	// But that's not guaranteed, so we try to relativize paths against the workspace as
	// both an absolute path and as a canonicalized workspace.
	workspaceRoots, err := calculateRoots(workspace)
	if err != nil {
		return fmt.Errorf("unable to resolve workspace %q: %w", workspace, err)
	}

	for _, dep := range watchedFiles {
		if isIgnored(dep, ignoredFiles) {
			continue
		}

		// Resolves directories recursively.
		info, err := os.Stat(dep)
		if err != nil {
			if os.IsNotExist(err) {
				log.Entry(context.TODO()).Debugf("could not stat dependency: %s", err)
				continue // Ignore files that don't exist
			}
			return fmt.Errorf("unable to stat file %q: %w", dep, err)
		}

		// Process file
		if !info.IsDir() {
			// try to relativize the path: an error indicates that the file cannot
			// be made relative to the roots, and so we just use the full path
			if relative, err := relativize(dep, workspaceRoots...); err == nil {
				dep = relative
			}
			if err := callback(dep, info); err != nil {
				return err
			}
			continue
		}

		notIgnored := func(path string, info walk.Dirent) (bool, error) {
			if isIgnored(path, ignoredFiles) {
				return false, filepath.SkipDir
			}

			return true, nil
		}

		// Process directory
		if err = walk.From(dep).Unsorted().When(notIgnored).WhenIsFile().Do(func(path string, info walk.Dirent) error {
			stat, err := os.Stat(path)
			if err != nil {
				return nil // Ignore
			}

			// try to relativize the path: an error indicates that the file cannot
			// be made relative to the roots, and so we just use the full path
			if relative, err := relativize(path, workspaceRoots...); err == nil {
				path = relative
			}
			return callback(path, stat)
		}); err != nil {
			return fmt.Errorf("filepath walk: %w", err)
		}
	}
	return nil
}

// isIgnored tests a path for whether or not it should be ignored according to a list of ignored files/directories
func isIgnored(path string, ignoredFiles []string) bool {
	for _, ignored := range ignoredFiles {
		if strings.HasPrefix(path, ignored) {
			return true
		}
	}
	return false
}

// calculateRoots returns a list of possible symlink-expanded paths
func calculateRoots(path string) ([]string, error) {
	path, err := filepath.Abs(path)
	if err != nil {
		return nil, fmt.Errorf("unable to resolve %q: %w", path, err)
	}
	canonical, err := filepath.EvalSymlinks(path)
	if err != nil {
		return nil, fmt.Errorf("unable to canonicalize workspace %q: %w", path, err)
	}
	if path == canonical {
		return []string{path}, nil
	}
	return []string{canonical, path}, nil
}

// relativize tries to make path relative to one of the given roots
func relativize(path string, roots ...string) (string, error) {
	if !filepath.IsAbs(path) {
		return path, nil
	}
	for _, root := range roots {
		// check that the path can be made relative and is contained (since `filepath.Rel("/a", "/b") => "../b"`)
		if rel, err := filepath.Rel(root, path); err == nil && !strings.HasPrefix(rel, dotDotSlash) {
			return rel, nil
		}
	}
	return "", errors.New("could not relativize path")
}

// isOnInsecureRegistry checks if the given image specifies an insecure registry
func isOnInsecureRegistry(image string, insecureRegistries map[string]bool) (bool, error) {
	ref, err := name.ParseReference(image)
	if err != nil {
		return false, err
	}

	return docker.IsInsecure(ref, insecureRegistries), nil
}

// baseImageArg formats the base image as a build argument. It also replaces the provided base image with an image from the required artifacts if specified.
func baseImageArg(a *latestV2.JibArtifact, r ArtifactResolver, deps []*latestV2.ArtifactDependency, pushImages bool) (string, bool) {
	if a.BaseImage == "" {
		return "", false
	}
	for _, d := range deps {
		if a.BaseImage != d.Alias {
			continue
		}
		img, found := r.GetImageTag(d.ImageName)
		if !found {
			log.Entry(context.TODO()).Fatalf("failed to resolve build result for required artifact %q", d.ImageName)
		}
		if pushImages {
			// pull image from the registry (prefix `registry://` is optional)
			return fmt.Sprintf("-Djib.from.image=%s", img), true
		}
		// must use `docker://` prefix to retrieve image from the local docker daemon
		return fmt.Sprintf("-Djib.from.image=docker://%s", img), true
	}
	return fmt.Sprintf("-Djib.from.image=%s", a.BaseImage), true
}<|MERGE_RESOLUTION|>--- conflicted
+++ resolved
@@ -33,12 +33,8 @@
 	"github.com/google/go-containerregistry/pkg/name"
 
 	"github.com/GoogleContainerTools/skaffold/pkg/skaffold/docker"
-<<<<<<< HEAD
+	"github.com/GoogleContainerTools/skaffold/pkg/skaffold/output/log"
 	latestV2 "github.com/GoogleContainerTools/skaffold/pkg/skaffold/schema/latest/v2"
-=======
-	"github.com/GoogleContainerTools/skaffold/pkg/skaffold/output/log"
-	latestV1 "github.com/GoogleContainerTools/skaffold/pkg/skaffold/schema/latest/v1"
->>>>>>> e7ab8c94
 	"github.com/GoogleContainerTools/skaffold/pkg/skaffold/util"
 	"github.com/GoogleContainerTools/skaffold/pkg/skaffold/walk"
 )
@@ -104,13 +100,8 @@
 }
 
 // GetDependencies returns a list of files to watch for changes to rebuild
-<<<<<<< HEAD
 func GetDependencies(ctx context.Context, workspace string, artifact *latestV2.JibArtifact) ([]string, error) {
-	t, err := DeterminePluginType(workspace, artifact)
-=======
-func GetDependencies(ctx context.Context, workspace string, artifact *latestV1.JibArtifact) ([]string, error) {
 	t, err := DeterminePluginType(ctx, workspace, artifact)
->>>>>>> e7ab8c94
 	if err != nil {
 		return nil, unableToDeterminePluginType(workspace, err)
 	}
@@ -125,13 +116,8 @@
 }
 
 // DeterminePluginType tries to determine the Jib plugin type for the given artifact.
-<<<<<<< HEAD
-func DeterminePluginType(workspace string, artifact *latestV2.JibArtifact) (PluginType, error) {
-	if !JVMFound() {
-=======
-func DeterminePluginType(ctx context.Context, workspace string, artifact *latestV1.JibArtifact) (PluginType, error) {
+func DeterminePluginType(ctx context.Context, workspace string, artifact *latestV2.JibArtifact) (PluginType, error) {
 	if !JVMFound(ctx) {
->>>>>>> e7ab8c94
 		return "", errors.New("no working JVM available")
 	}
 
@@ -156,11 +142,7 @@
 }
 
 // getDependencies returns a list of files to watch for changes to rebuild
-<<<<<<< HEAD
-func getDependencies(workspace string, cmd exec.Cmd, a *latestV2.JibArtifact) ([]string, error) {
-=======
-func getDependencies(ctx context.Context, workspace string, cmd exec.Cmd, a *latestV1.JibArtifact) ([]string, error) {
->>>>>>> e7ab8c94
+func getDependencies(ctx context.Context, workspace string, cmd exec.Cmd, a *latestV2.JibArtifact) ([]string, error) {
 	var dependencyList []string
 	files, ok := watchedFiles[getProjectKey(workspace, a)]
 	if !ok {
