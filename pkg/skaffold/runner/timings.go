/*
Copyright 2019 The Skaffold Authors

Licensed under the Apache License, Version 2.0 (the "License");
you may not use this file except in compliance with the License.
You may obtain a copy of the License at

    http://www.apache.org/licenses/LICENSE-2.0

Unless required by applicable law or agreed to in writing, software
distributed under the License is distributed on an "AS IS" BASIS,
WITHOUT WARRANTIES OR CONDITIONS OF ANY KIND, either express or implied.
See the License for the specific language governing permissions and
limitations under the License.
*/

package runner

import (
	"context"
	"io"
	"time"

	"github.com/sirupsen/logrus"

	"github.com/GoogleContainerTools/skaffold/pkg/skaffold/build"
	"github.com/GoogleContainerTools/skaffold/pkg/skaffold/deploy"
	"github.com/GoogleContainerTools/skaffold/pkg/skaffold/graph"
	"github.com/GoogleContainerTools/skaffold/pkg/skaffold/output"
	"github.com/GoogleContainerTools/skaffold/pkg/skaffold/render/renderer"
	latestV2 "github.com/GoogleContainerTools/skaffold/pkg/skaffold/schema/latest/v2"
	"github.com/GoogleContainerTools/skaffold/pkg/skaffold/tag"
	"github.com/GoogleContainerTools/skaffold/pkg/skaffold/test"
	"github.com/GoogleContainerTools/skaffold/pkg/skaffold/util"
)

// WithTimings creates a deployer that logs the duration of each phase.
func WithTimings(b build.Builder, t test.Tester, r renderer.Renderer, d deploy.Deployer, cacheArtifacts bool) (build.Builder, test.Tester, renderer.Renderer, deploy.Deployer) {
	w := withTimings{
		Builder:        b,
		Tester:         t,
		Renderer:       r,
		Deployer:       d,
		cacheArtifacts: cacheArtifacts,
	}

	return w, w, w, w
}

type withTimings struct {
	build.Builder
	test.Tester
	renderer.Renderer
	deploy.Deployer
	cacheArtifacts bool
}

func (w withTimings) Build(ctx context.Context, out io.Writer, tags tag.ImageTags, artifacts []*latestV2.Artifact) ([]graph.Artifact, error) {
	if len(artifacts) == 0 && w.cacheArtifacts {
		return nil, nil
	}
	start := time.Now()
	output.Default.Fprintln(out, "Starting build...")

	bRes, err := w.Builder.Build(ctx, out, tags, artifacts)
	if err != nil {
		return nil, err
	}
	logrus.Infoln("Build completed in", util.ShowHumanizeTime(time.Since(start)))
	return bRes, nil
}

func (w withTimings) Test(ctx context.Context, out io.Writer, builds []graph.Artifact) error {
	start := time.Now()
	output.Default.Fprintln(out, "Starting test...")

	err := w.Tester.Test(ctx, out, builds)
	if err != nil {
		return err
	}
	logrus.Infoln("Test completed in", util.ShowHumanizeTime(time.Since(start)))
	return nil
}

<<<<<<< HEAD
func (w withTimings) Render(ctx context.Context, out io.Writer, builds []graph.Artifact, offline bool, filepath string) error {
	start := time.Now()
	output.Default.Fprintln(out, "Starting render...")

	err := w.Renderer.Render(ctx, out, builds, offline, filepath)
	if err != nil {
		return err
	}
	logrus.Infoln("Render completed in", util.ShowHumanizeTime(time.Since(start)))
	return nil
}

func (w withTimings) Deploy(ctx context.Context, out io.Writer, builds []graph.Artifact) ([]string, error) {
=======
func (w withTimings) Deploy(ctx context.Context, out io.Writer, builds []graph.Artifact) error {
>>>>>>> 27271dfc
	start := time.Now()
	output.Default.Fprintln(out, "Starting deploy...")

	err := w.Deployer.Deploy(ctx, out, builds)
	if err != nil {
		return err
	}
	logrus.Infoln("Deploy completed in", util.ShowHumanizeTime(time.Since(start)))
	return err
}

func (w withTimings) Cleanup(ctx context.Context, out io.Writer) error {
	start := time.Now()
	output.Default.Fprintln(out, "Cleaning up...")

	err := w.Deployer.Cleanup(ctx, out)
	if err != nil {
		return err
	}
	logrus.Infoln("Cleanup completed in", util.ShowHumanizeTime(time.Since(start)))
	return nil
}

func (w withTimings) Prune(ctx context.Context, out io.Writer) error {
	start := time.Now()
	output.Default.Fprintln(out, "Pruning images...")

	err := w.Builder.Prune(ctx, out)
	if err != nil {
		return err
	}
	logrus.Infoln("Image prune completed in", util.ShowHumanizeTime(time.Since(start)))
	return nil
}<|MERGE_RESOLUTION|>--- conflicted
+++ resolved
@@ -82,7 +82,6 @@
 	return nil
 }
 
-<<<<<<< HEAD
 func (w withTimings) Render(ctx context.Context, out io.Writer, builds []graph.Artifact, offline bool, filepath string) error {
 	start := time.Now()
 	output.Default.Fprintln(out, "Starting render...")
@@ -95,10 +94,7 @@
 	return nil
 }
 
-func (w withTimings) Deploy(ctx context.Context, out io.Writer, builds []graph.Artifact) ([]string, error) {
-=======
 func (w withTimings) Deploy(ctx context.Context, out io.Writer, builds []graph.Artifact) error {
->>>>>>> 27271dfc
 	start := time.Now()
 	output.Default.Fprintln(out, "Starting deploy...")
 
