/*
Copyright 2021 The Skaffold Authors

Licensed under the Apache License, Version 2.0 (the "License");
you may not use this file except in compliance with the License.
You may obtain a copy of the License at

    http://www.apache.org/licenses/LICENSE-2.0

Unless required by applicable law or agreed to in writing, software
distributed under the License is distributed on an "AS IS" BASIS,
WITHOUT WARRANTIES OR CONDITIONS OF ANY KIND, either express or implied.
See the License for the specific language governing permissions and
limitations under the License.
*/

package parser

import (
	"context"
	"errors"
	"fmt"
	"os"
	"path/filepath"
	"sort"
	"strings"

	"github.com/GoogleContainerTools/skaffold/pkg/skaffold/config"
	"github.com/GoogleContainerTools/skaffold/pkg/skaffold/git"
	"github.com/GoogleContainerTools/skaffold/pkg/skaffold/output/log"
	"github.com/GoogleContainerTools/skaffold/pkg/skaffold/parser/configlocations"
	"github.com/GoogleContainerTools/skaffold/pkg/skaffold/schema"
	"github.com/GoogleContainerTools/skaffold/pkg/skaffold/schema/defaults"
	sErrors "github.com/GoogleContainerTools/skaffold/pkg/skaffold/schema/errors"
	latestV2 "github.com/GoogleContainerTools/skaffold/pkg/skaffold/schema/latest/v2"
	schemaUtil "github.com/GoogleContainerTools/skaffold/pkg/skaffold/schema/util"
	"github.com/GoogleContainerTools/skaffold/pkg/skaffold/tags"
	"github.com/GoogleContainerTools/skaffold/pkg/skaffold/util"
	"github.com/GoogleContainerTools/skaffold/pkg/skaffold/util/stringslice"
)

type configOpts struct {
	// path to the `skaffold.yaml` file
	file string
	// names of configs to select from this file.
	selection []string
	// list of profiles to apply to the selection
	profiles []string
	// is this a required config.
	isRequired bool
	// is this config resolved as a dependency as opposed to being set explicitly (via the `-f` flag)
	isDependency bool
}

// record captures the state of referenced configs.
type record struct {
	appliedProfiles  map[string]string      // config -> list of applied profiles
	configNameToFile map[string]string      // configName -> file path
	cachedRepos      map[string]interface{} // git repo -> cache path or error
}

func newRecord() *record {
	return &record{appliedProfiles: make(map[string]string), configNameToFile: make(map[string]string), cachedRepos: make(map[string]interface{})}
}

// GetAllConfigs returns the list of all skaffold configurations parsed from the target config file in addition to all resolved dependency configs.
func GetAllConfigs(ctx context.Context, opts config.SkaffoldOptions) ([]schemaUtil.VersionedConfig, error) {
	set, err := GetConfigSet(ctx, opts)
	if err != nil {
		return nil, err
	}
	var cfgs []schemaUtil.VersionedConfig
	for _, cfg := range set {
		cfgs = append(cfgs, cfg.SkaffoldConfig)
	}
	return cfgs, nil
}

// GetConfigSet returns the list of all skaffold configurations parsed from the target config file in addition to all resolved dependency configs as a `SkaffoldConfigSet`.
// This struct additionally contains the file location that each skaffold configuration is parsed from.
func GetConfigSet(ctx context.Context, opts config.SkaffoldOptions) (SkaffoldConfigSet, error) {
	cOpts := configOpts{file: opts.ConfigurationFile, selection: nil, profiles: opts.Profiles, isRequired: false, isDependency: false}
	r := newRecord()
	cfgs, fieldsOverrodeByProfile, err := getConfigs(ctx, cOpts, opts, r)
	if err != nil {
		return nil, err
	}
	if len(cfgs) == 0 {
		if len(opts.ConfigurationFilter) > 0 {
			return nil, sErrors.BadConfigFilterErr(opts.ConfigurationFilter)
		}
		return nil, sErrors.ZeroConfigsParsedErr(opts.ConfigurationFile)
	}

	if unmatched := unmatchedProfiles(r.appliedProfiles, opts.Profiles); len(unmatched) != 0 {
		return nil, sErrors.ConfigProfilesNotMatchedErr(unmatched)
	}

	for _, c := range cfgs {
		yinfos, err := configlocations.Parse(c.SourceFile, c.SkaffoldConfig, fieldsOverrodeByProfile)
		if err != nil {
			return nil, err
		}
		c.YAMLInfos = yinfos
	}

	return cfgs, nil
}

// getConfigs recursively parses all configs and their dependencies in the specified `skaffold.yaml`
func getConfigs(ctx context.Context, cfgOpts configOpts, opts config.SkaffoldOptions, r *record) (SkaffoldConfigSet, map[string]configlocations.YAMLOverrideInfo, error) {
	fieldsOverrodeByProfile := map[string]configlocations.YAMLOverrideInfo{}

	parsed, err := schema.ParseConfigAndUpgrade(cfgOpts.file)
	if err != nil {
		if errors.Is(err, os.ErrNotExist) {
			return nil, nil, sErrors.MainConfigFileNotFoundErr(cfgOpts.file, err)
		}
		return nil, nil, sErrors.ConfigParsingError(err)
	}

	if !util.IsURL(cfgOpts.file) && !filepath.IsAbs(cfgOpts.file) && cfgOpts.file != "-" {
		cwd, _ := util.RealWorkDir()
		// convert `file` path to absolute value as it's used as a map key in several places.
		cfgOpts.file = filepath.Join(cwd, cfgOpts.file)
	}

	if len(parsed) == 0 {
		return nil, nil, sErrors.ZeroConfigsParsedErr(cfgOpts.file)
	}
	log.Entry(context.TODO()).Debugf("parsed %d configs from configuration file %s", len(parsed), cfgOpts.file)

	// validate that config names are unique if specified
	seen := make(map[string]bool)
	for _, cfg := range parsed {
		cfgName := cfg.(*latestV2.SkaffoldConfig).Metadata.Name
		if cfgName == "" {
			continue
		}
		if seen[cfgName] {
			return nil, nil, sErrors.DuplicateConfigNamesInSameFileErr(cfgName, cfgOpts.file)
		}
		seen[cfgName] = true
	}

	var configs SkaffoldConfigSet
	for i, cfg := range parsed {
<<<<<<< HEAD
		config := cfg.(*latestV2.SkaffoldConfig)
		processed, err := processEachConfig(ctx, config, cfgOpts, opts, r, i)
=======
		config := cfg.(*latestV1.SkaffoldConfig)
		processed, err := processEachConfig(ctx, config, cfgOpts, opts, r, i, fieldsOverrodeByProfile)
>>>>>>> 189a5529
		if err != nil {
			return nil, nil, err
		}
		configs = append(configs, processed...)
	}
	return configs, fieldsOverrodeByProfile, nil
}

// processEachConfig processes each parsed config by applying profiles and recursively processing its dependencies.
// The `index` parameter specifies the index of the current config in its `skaffold.yaml` file. We use the `index` instead of the config `metadata.name` property to uniquely identify each config since not all configs define `name`.
<<<<<<< HEAD
func processEachConfig(ctx context.Context, config *latestV2.SkaffoldConfig, cfgOpts configOpts, opts config.SkaffoldOptions, r *record, index int) (SkaffoldConfigSet, error) {
=======
func processEachConfig(ctx context.Context, config *latestV1.SkaffoldConfig, cfgOpts configOpts, opts config.SkaffoldOptions, r *record, index int, fieldsOverrodeByProfile map[string]configlocations.YAMLOverrideInfo) (SkaffoldConfigSet, error) {
>>>>>>> 189a5529
	// check that the same config name isn't repeated in multiple files.
	if config.Metadata.Name != "" {
		prevConfig, found := r.configNameToFile[config.Metadata.Name]
		if found && prevConfig != cfgOpts.file {
			return nil, sErrors.DuplicateConfigNamesAcrossFilesErr(config.Metadata.Name, prevConfig, cfgOpts.file)
		}
		r.configNameToFile[config.Metadata.Name] = cfgOpts.file
	}

	// configSelection specifies the exact required configs in this file. Empty configSelection means that all configs are required.
	if len(cfgOpts.selection) > 0 && !stringslice.Contains(cfgOpts.selection, config.Metadata.Name) {
		return nil, nil
	}

	// if config names are explicitly specified via the configuration flag, we need to include the dependency tree of configs starting at that named config.
	// `requiredConfigs` specifies if we are already in the dependency-tree of a required config, so all selected configs are required even if they are not explicitly named via the configuration flag.
	required := cfgOpts.isRequired || len(opts.ConfigurationFilter) == 0 || stringslice.Contains(opts.ConfigurationFilter, config.Metadata.Name)

	profiles, _, err := schema.ApplyProfiles(config, fieldsOverrodeByProfile, opts, cfgOpts.profiles)
	if err != nil {
		return nil, sErrors.ConfigProfileActivationErr(config.Metadata.Name, cfgOpts.file, err)
	}
	if !opts.SkipConfigDefaults {
		if err := defaults.Set(config); err != nil {
			return nil, sErrors.ConfigSetDefaultValuesErr(config.Metadata.Name, cfgOpts.file, err)
		}
	}
	// if `opts.MakePathsAbsolute` is not set, convert relative file paths to absolute for all configs that are not invoked explicitly.
	// This avoids maintaining multiple root directory information since the dependency skaffold configs would have their own root directory.
	// if `opts.MakePathsAbsolute` is set, use that as condition to decide on making file paths absolute for all configs or none at all.
	// This is used when the parsed config is marshalled out (for commands like `skaffold diagnose` or `skaffold inspect`), we want to retain the original relative paths in the output files.
	if isMakePathsAbsoluteSet(opts) || (opts.MakePathsAbsolute == nil && cfgOpts.isDependency) {
		base, err := getBase(cfgOpts)
		if err != nil {
			return nil, sErrors.ConfigSetAbsFilePathsErr(config.Metadata.Name, cfgOpts.file, err)
		}
		if err := tags.MakeFilePathsAbsolute(config, base); err != nil {
			return nil, sErrors.ConfigSetAbsFilePathsErr(config.Metadata.Name, cfgOpts.file, err)
		}
	}

	sort.Strings(profiles)
	if revisit, err := checkRevisit(config, profiles, r.appliedProfiles, cfgOpts.file, required, index); revisit {
		return nil, err
	}

	var configs SkaffoldConfigSet
	for _, d := range config.Dependencies {
		depProfiles := filterActiveProfiles(d, profiles)
		if opts.PropagateProfiles {
			// propagate all profiles supplied as command line input to the imported configs
			for _, p := range opts.Profiles {
				if !stringslice.Contains(depProfiles, p) {
					depProfiles = append(depProfiles, p)
				}
			}
		}
		newOpts := configOpts{file: cfgOpts.file, profiles: depProfiles, isRequired: required, isDependency: cfgOpts.isDependency}
		depConfigs, err := processEachDependency(ctx, d, newOpts, opts, r)
		if err != nil {
			return nil, err
		}
		configs = append(configs, depConfigs...)
	}

	if required {
		isRemote, err := isRemoteConfig(cfgOpts.file, opts)
		if err != nil {
			return nil, err
		}
		configs = append(configs, &SkaffoldConfigEntry{
			SkaffoldConfig: config,
			SourceFile:     cfgOpts.file,
			SourceIndex:    index,
			IsRootConfig:   !cfgOpts.isDependency,
			IsRemote:       isRemote,
		})
	}
	return configs, nil
}

// filterActiveProfiles selects the set of profiles to activate in the dependency config based on the current set of active profiles.
func filterActiveProfiles(d latestV2.ConfigDependency, profiles []string) []string {
	var depProfiles []string
	for _, ap := range d.ActiveProfiles {
		if len(ap.ActivatedBy) == 0 {
			depProfiles = append(depProfiles, ap.Name)
			continue
		}
		for _, p := range profiles {
			if stringslice.Contains(ap.ActivatedBy, p) {
				depProfiles = append(depProfiles, ap.Name)
				break
			}
		}
	}
	return depProfiles
}

// processEachDependency parses a config dependency with the calculated set of activated profiles.
func processEachDependency(ctx context.Context, d latestV2.ConfigDependency, cfgOpts configOpts, opts config.SkaffoldOptions, r *record) (SkaffoldConfigSet, error) {
	path := makeConfigPathAbsolute(d.Path, cfgOpts.file)

	if d.GitRepo != nil {
		cachePath, err := cacheRepo(ctx, *d.GitRepo, opts, r)
		if err != nil {
			return nil, sErrors.ConfigParsingError(fmt.Errorf("caching remote dependency %s: %w", d.GitRepo.Repo, err))
		}
		path = cachePath
	}

	if path == "" {
		// empty path means configs in the same file
		path = cfgOpts.file
	}
	if !util.IsURL(path) {
		fi, err := os.Stat(path)
		if err != nil {
			if errors.Is(err, os.ErrNotExist) {
				return nil, sErrors.DependencyConfigFileNotFoundErr(path, cfgOpts.file, err)
			}
			return nil, sErrors.ConfigParsingError(fmt.Errorf("parsing dependencies for skaffold config %s: %w", cfgOpts.file, err))
		}
		if fi.IsDir() {
			path = filepath.Join(path, "skaffold.yaml")
		}
	}

	// if the current and previous configuration files are the same, then current config should be treated as a dependency config if the previous config was also a dependency config.
	// Otherwise the current config is always a dependency config if the file path is different than the previous.
	cfgOpts.isDependency = cfgOpts.isDependency || path != cfgOpts.file
	cfgOpts.file = path
	cfgOpts.selection = d.Names
	depConfigs, _, err := getConfigs(ctx, cfgOpts, opts, r)
	if err != nil {
		return nil, err
	}
	return depConfigs, nil
}

// cacheRepo downloads the referenced git repository to skaffold's cache if required and returns the path to the target configuration file in that repository.
func cacheRepo(ctx context.Context, g latestV2.GitInfo, opts config.SkaffoldOptions, r *record) (string, error) {
	key := fmt.Sprintf("%s@%s", g.Repo, g.Ref)
	if p, found := r.cachedRepos[key]; found {
		switch v := p.(type) {
		case string:
			return filepath.Join(v, g.Path), nil
		case error:
			return "", v
		default:
			log.Entry(context.TODO()).Fatalf("unable to check download status of repo %s at ref %s", g.Repo, g.Ref)
			return "", nil
		}
	} else {
		p, err := git.SyncRepo(ctx, g, opts)
		if err != nil {
			r.cachedRepos[key] = err
			return "", err
		}
		r.cachedRepos[key] = p
		return filepath.Join(p, g.Path), nil
	}
}

// checkRevisit ensures that each config is activated with the same set of active profiles
// It returns true if this config was visited once before. It additionally returns an error if the previous visit was with a different set of active profiles.
func checkRevisit(config *latestV2.SkaffoldConfig, profiles []string, appliedProfiles map[string]string, file string, required bool, index int) (bool, error) {
	key := fmt.Sprintf("%s:%d:%t", file, index, required)
	expected := strings.Join(profiles, ",")
	// including `required` in the key implies that we search this dependency tree once for a possible match of required named configs, but also again if the current config is itself required which makes all subsequent configs also required.
	if previous, found := appliedProfiles[key]; found {
		if previous != expected {
			configID := fmt.Sprintf("index %d", index)
			if config.Metadata.Name != "" {
				configID = config.Metadata.Name
			}
			return true, sErrors.ConfigProfileConflictErr(configID, file)
		}
		return true, nil
	}
	appliedProfiles[key] = expected
	return false, nil
}

func unmatchedProfiles(activatedProfiles map[string]string, allProfiles []string) []string {
	var allActivated []string
	for _, profiles := range activatedProfiles {
		allActivated = append(allActivated, strings.Split(profiles, ",")...)
	}
	var unmatched []string
	for _, p := range allProfiles {
		if !stringslice.Contains(allActivated, p) {
			unmatched = append(unmatched, p)
		}
	}
	return unmatched
}

func makeConfigPathAbsolute(dependentConfigPath string, currentConfigPath string) string {
	if dependentConfigPath == "" || filepath.IsAbs(dependentConfigPath) || util.IsURL(dependentConfigPath) {
		return dependentConfigPath
	}
	// if current config is either a URL or STDIN, base path should be CWD
	if util.IsURL(currentConfigPath) || currentConfigPath == "-" {
		cwd, _ := util.RealWorkDir()
		return filepath.Join(cwd, dependentConfigPath)
	}
	// dependent config path is relative to the current config path
	return filepath.Join(filepath.Dir(currentConfigPath), dependentConfigPath)
}

func isMakePathsAbsoluteSet(opts config.SkaffoldOptions) bool {
	return opts.MakePathsAbsolute != nil && (*opts.MakePathsAbsolute)
}

func getBase(cfgOpts configOpts) (string, error) {
	if cfgOpts.isDependency {
		log.Entry(context.TODO()).Tracef("found %s base dir for absolute path substitution within skaffold config %s", filepath.Dir(cfgOpts.file), cfgOpts.file)
		return filepath.Dir(cfgOpts.file), nil
	}
	log.Entry(context.TODO()).Tracef("found cwd as base for absolute path substitution within skaffold config %s", cfgOpts.file)
	return util.RealWorkDir()
}

func isRemoteConfig(file string, opts config.SkaffoldOptions) (bool, error) {
	dir, err := git.GetRepoCacheDir(opts)
	if err != nil {
		// ignore
		return false, err
	}
	return strings.HasPrefix(file, dir), nil
}<|MERGE_RESOLUTION|>--- conflicted
+++ resolved
@@ -145,13 +145,8 @@
 
 	var configs SkaffoldConfigSet
 	for i, cfg := range parsed {
-<<<<<<< HEAD
 		config := cfg.(*latestV2.SkaffoldConfig)
-		processed, err := processEachConfig(ctx, config, cfgOpts, opts, r, i)
-=======
-		config := cfg.(*latestV1.SkaffoldConfig)
 		processed, err := processEachConfig(ctx, config, cfgOpts, opts, r, i, fieldsOverrodeByProfile)
->>>>>>> 189a5529
 		if err != nil {
 			return nil, nil, err
 		}
@@ -162,11 +157,7 @@
 
 // processEachConfig processes each parsed config by applying profiles and recursively processing its dependencies.
 // The `index` parameter specifies the index of the current config in its `skaffold.yaml` file. We use the `index` instead of the config `metadata.name` property to uniquely identify each config since not all configs define `name`.
-<<<<<<< HEAD
-func processEachConfig(ctx context.Context, config *latestV2.SkaffoldConfig, cfgOpts configOpts, opts config.SkaffoldOptions, r *record, index int) (SkaffoldConfigSet, error) {
-=======
-func processEachConfig(ctx context.Context, config *latestV1.SkaffoldConfig, cfgOpts configOpts, opts config.SkaffoldOptions, r *record, index int, fieldsOverrodeByProfile map[string]configlocations.YAMLOverrideInfo) (SkaffoldConfigSet, error) {
->>>>>>> 189a5529
+func processEachConfig(ctx context.Context, config *latestV2.SkaffoldConfig, cfgOpts configOpts, opts config.SkaffoldOptions, r *record, index int, fieldsOverrodeByProfile map[string]configlocations.YAMLOverrideInfo) (SkaffoldConfigSet, error) {
 	// check that the same config name isn't repeated in multiple files.
 	if config.Metadata.Name != "" {
 		prevConfig, found := r.configNameToFile[config.Metadata.Name]
