--- conflicted
+++ resolved
@@ -60,7 +60,6 @@
 	AddSkaffoldLabels    bool
 	DetectMinikube       bool
 	IterativeStatusCheck bool
-<<<<<<< HEAD
 	RPCPort              int
 	RPCHTTPPort          int
 	BuildConcurrency     int
@@ -89,42 +88,18 @@
 	// kubecontext API Server to minikube profiles
 	MinikubeProfile    string
 	RepoCacheDir       string
-=======
-	StatusCheck          BoolOrUndefined
-
-	PortForward        PortForwardOptions
-	CustomTag          string
-	Namespace          string
-	CacheFile          string
-	Trigger            string
-	KubeContext        string
-	KubeConfig         string
-	DigestSource       string
-	WatchPollInterval  int
-	DefaultRepo        StringOrUndefined
-	PushImages         BoolOrUndefined
->>>>>>> 39371bb9
 	CustomLabels       []string
 	TargetImages       []string
 	Profiles           []string
 	InsecureRegistries []string
 	MakePathsAbsolute  *bool
-<<<<<<< HEAD
 	PortForward        PortForwardOptions
 	DefaultRepo        StringOrUndefined
 	PushImages         BoolOrUndefined
 	StatusCheck        BoolOrUndefined
 	Muted              Muted
 	WaitForDeletions   WaitForDeletions
-=======
-	// TODO(https://github.com/GoogleContainerTools/skaffold/issues/3668):
-	// remove minikubeProfile from here and instead detect it by matching the
-	// kubecontext API Server to minikube profiles
-	MinikubeProfile  string
-	RepoCacheDir     string
-	SyncRemoteCache  SyncRemoteCacheOption
-	WaitForDeletions WaitForDeletions
->>>>>>> 39371bb9
+	SyncRemoteCache    SyncRemoteCacheOption
 }
 
 type RunMode string
