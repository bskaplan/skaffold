/*
Copyright 2019 The Skaffold Authors

Licensed under the Apache License, Version 2.0 (the "License");
you may not use this file except in compliance with the License.
You may obtain a copy of the License at

    http://www.apache.org/licenses/LICENSE-2.0

Unless required by applicable law or agreed to in writing, software
distributed under the License is distributed on an "AS IS" BASIS,
WITHOUT WARRANTIES OR CONDITIONS OF ANY KIND, either express or implied.
See the License for the specific language governing permissions and
limitations under the License.
*/

package config

import (
	"strings"
	"time"

	latestV2 "github.com/GoogleContainerTools/skaffold/pkg/skaffold/schema/latest/v2"
)

// WaitForDeletions configures the wait for pending deletions.
type WaitForDeletions struct {
	Max     time.Duration
	Delay   time.Duration
	Enabled bool
}

// SkaffoldOptions are options that are set by command line arguments not included in the config file itself
type SkaffoldOptions struct {
<<<<<<< HEAD
=======
	CacheFile         string
	ConfigurationFile string
	Command           string
	CustomTag         string
	DigestSource      string
	EventLogFile      string
	GlobalConfig      string
	KubeConfig        string
	KubeContext       string
	LastLogFile       string
	// TODO(https://github.com/GoogleContainerTools/skaffold/issues/3668):
	// remove minikubeProfile from here and instead detect it by matching the
	// kubecontext API Server to minikube profiles
	MinikubeProfile string
	Namespace       string
	RenderOutput    string
	RepoCacheDir    string
	Trigger         string
	User            string

	ConfigurationFilter []string
	CustomLabels        []string
	HydratedManifests   []string
	InsecureRegistries  []string
	Profiles            []string
	TargetImages        []string

>>>>>>> e9c900fe
	Apply                 bool
	AutoBuild             bool
	AutoCreateConfig      bool
	AutoDeploy            bool
	AutoSync              bool
	AssumeYes             bool
	CacheArtifacts        bool
	ContainerDebugging    bool
	Cleanup               bool
	DetectMinikube        bool
	DryRun                bool
	EnableRPC             bool
	Force                 bool
	ForceLoadImages       bool
	IterativeStatusCheck  bool
	Notification          bool
	NoPrune               bool
	NoPruneChildren       bool
	ProfileAutoActivation bool
	PropagateProfiles     bool
	RenderOnly            bool
	SkipTests             bool
	SkipRender            bool
	SkipConfigDefaults    bool
<<<<<<< HEAD
	PropagateProfiles     bool
	// Add Skaffold-specific labels including runID, deployer labels, etc.
	// `CustomLabels` are still applied if this is false. Must only be used in
	// commands which don't deploy (e.g. `skaffold render`) since the runID
	// label isn't available.
	AddSkaffoldLabels    bool
	DetectMinikube       bool
	IterativeStatusCheck bool
	ConfigurationFile    string
	HydrationDir         string
	InventoryNamespace   string
	InventoryID          string
	InventoryName        string
	GlobalConfig         string
	EventLogFile         string
	RenderOutput         string
	User                 string
	CustomTag            string
	Namespace            string
	CacheFile            string
	Trigger              string
	KubeContext          string
	KubeConfig           string
	DigestSource         string
	Command              string
	// TODO(https://github.com/GoogleContainerTools/skaffold/issues/3668):
	// remove minikubeProfile from here and instead detect it by matching the
	// kubecontext API Server to minikube profiles
	MinikubeProfile     string
	RepoCacheDir        string
	ForceLoadImages     bool
	WaitForConnection   bool
	MakePathsAbsolute   *bool
	StatusCheck         BoolOrUndefined
	PortForward         PortForwardOptions
	DefaultRepo         StringOrUndefined
	PushImages          BoolOrUndefined
	CustomLabels        []string
	TargetImages        []string
	Profiles            []string
	InsecureRegistries  []string
	ConfigurationFilter []string
	HydratedManifests   []string
	Muted               Muted
	BuildConcurrency    int
	WatchPollInterval   int
	RPCPort             IntOrUndefined
	RPCHTTPPort         IntOrUndefined

	SyncRemoteCache  SyncRemoteCacheOption
	WaitForDeletions WaitForDeletions
=======
	Tail                  bool
	WaitForConnection     bool

	BuildConcurrency  int
	DefaultRepo       StringOrUndefined
	MakePathsAbsolute *bool
	Muted             Muted
	PortForward       PortForwardOptions
	PushImages        BoolOrUndefined
	RPCPort           IntOrUndefined
	RPCHTTPPort       IntOrUndefined
	StatusCheck       BoolOrUndefined
	SyncRemoteCache   SyncRemoteCacheOption
	WaitForDeletions  WaitForDeletions
	WatchPollInterval int
>>>>>>> e9c900fe
}

type RunMode string

var RunModes = struct {
	Build    RunMode
	Dev      RunMode
	Debug    RunMode
	Run      RunMode
	Deploy   RunMode
	Render   RunMode
	Delete   RunMode
	Diagnose RunMode
}{
	Build:    "build",
	Dev:      "dev",
	Debug:    "debug",
	Run:      "run",
	Deploy:   "deploy",
	Render:   "render",
	Delete:   "delete",
	Diagnose: "diagnose",
}

// Prune returns true iff the user did NOT specify the --no-prune flag,
// and the user did NOT specify the --cache-artifacts flag.
func (opts *SkaffoldOptions) Prune() bool {
	return !opts.NoPrune && !opts.CacheArtifacts
}

func (opts *SkaffoldOptions) Mode() RunMode {
	return RunMode(opts.Command)
}

func (opts *SkaffoldOptions) IsTargetImage(artifact *latestV2.Artifact) bool {
	if len(opts.TargetImages) == 0 {
		return true
	}

	for _, targetImage := range opts.TargetImages {
		if strings.Contains(artifact.ImageName, targetImage) {
			return true
		}
	}

	return false
}<|MERGE_RESOLUTION|>--- conflicted
+++ resolved
@@ -32,36 +32,6 @@
 
 // SkaffoldOptions are options that are set by command line arguments not included in the config file itself
 type SkaffoldOptions struct {
-<<<<<<< HEAD
-=======
-	CacheFile         string
-	ConfigurationFile string
-	Command           string
-	CustomTag         string
-	DigestSource      string
-	EventLogFile      string
-	GlobalConfig      string
-	KubeConfig        string
-	KubeContext       string
-	LastLogFile       string
-	// TODO(https://github.com/GoogleContainerTools/skaffold/issues/3668):
-	// remove minikubeProfile from here and instead detect it by matching the
-	// kubecontext API Server to minikube profiles
-	MinikubeProfile string
-	Namespace       string
-	RenderOutput    string
-	RepoCacheDir    string
-	Trigger         string
-	User            string
-
-	ConfigurationFilter []string
-	CustomLabels        []string
-	HydratedManifests   []string
-	InsecureRegistries  []string
-	Profiles            []string
-	TargetImages        []string
-
->>>>>>> e9c900fe
 	Apply                 bool
 	AutoBuild             bool
 	AutoCreateConfig      bool
@@ -86,63 +56,44 @@
 	SkipTests             bool
 	SkipRender            bool
 	SkipConfigDefaults    bool
-<<<<<<< HEAD
-	PropagateProfiles     bool
+	Tail                  bool
+	WaitForConnection     bool
 	// Add Skaffold-specific labels including runID, deployer labels, etc.
 	// `CustomLabels` are still applied if this is false. Must only be used in
 	// commands which don't deploy (e.g. `skaffold render`) since the runID
 	// label isn't available.
-	AddSkaffoldLabels    bool
-	DetectMinikube       bool
-	IterativeStatusCheck bool
-	ConfigurationFile    string
-	HydrationDir         string
-	InventoryNamespace   string
-	InventoryID          string
-	InventoryName        string
-	GlobalConfig         string
-	EventLogFile         string
-	RenderOutput         string
-	User                 string
-	CustomTag            string
-	Namespace            string
-	CacheFile            string
-	Trigger              string
-	KubeContext          string
-	KubeConfig           string
-	DigestSource         string
-	Command              string
+	AddSkaffoldLabels  bool
+	ConfigurationFile  string
+	HydrationDir       string
+	InventoryNamespace string
+	InventoryID        string
+	InventoryName      string
+	GlobalConfig       string
+	EventLogFile       string
+	RenderOutput       string
+	User               string
+	CustomTag          string
+	Namespace          string
+	CacheFile          string
+	Trigger            string
+	KubeContext        string
+	KubeConfig         string
+	DigestSource       string
+	Command            string
 	// TODO(https://github.com/GoogleContainerTools/skaffold/issues/3668):
 	// remove minikubeProfile from here and instead detect it by matching the
 	// kubecontext API Server to minikube profiles
 	MinikubeProfile     string
 	RepoCacheDir        string
-	ForceLoadImages     bool
-	WaitForConnection   bool
-	MakePathsAbsolute   *bool
-	StatusCheck         BoolOrUndefined
-	PortForward         PortForwardOptions
-	DefaultRepo         StringOrUndefined
-	PushImages          BoolOrUndefined
 	CustomLabels        []string
 	TargetImages        []string
 	Profiles            []string
 	InsecureRegistries  []string
 	ConfigurationFilter []string
 	HydratedManifests   []string
-	Muted               Muted
 	BuildConcurrency    int
 	WatchPollInterval   int
-	RPCPort             IntOrUndefined
-	RPCHTTPPort         IntOrUndefined
 
-	SyncRemoteCache  SyncRemoteCacheOption
-	WaitForDeletions WaitForDeletions
-=======
-	Tail                  bool
-	WaitForConnection     bool
-
-	BuildConcurrency  int
 	DefaultRepo       StringOrUndefined
 	MakePathsAbsolute *bool
 	Muted             Muted
@@ -153,8 +104,6 @@
 	StatusCheck       BoolOrUndefined
 	SyncRemoteCache   SyncRemoteCacheOption
 	WaitForDeletions  WaitForDeletions
-	WatchPollInterval int
->>>>>>> e9c900fe
 }
 
 type RunMode string
