/*
Copyright 2019 The Skaffold Authors

Licensed under the Apache License, Version 2.0 (the "License");
you may not use this file except in compliance with the License.
You may obtain a copy of the License at

    http://www.apache.org/licenses/LICENSE-2.0

Unless required by applicable law or agreed to in writing, software
distributed under the License is distributed on an "AS IS" BASIS,
WITHOUT WARRANTIES OR CONDITIONS OF ANY KIND, either express or implied.
See the License for the specific language governing permissions and
limitations under the License.
*/

package config

import (
	"strings"
	"time"

	latestV2 "github.com/GoogleContainerTools/skaffold/pkg/skaffold/schema/latest/v2"
)

// WaitForDeletions configures the wait for pending deletions.
type WaitForDeletions struct {
	Max     time.Duration
	Delay   time.Duration
	Enabled bool
}

// SkaffoldOptions are options that are set by command line arguments not included in the config file itself
type SkaffoldOptions struct {
	Apply                 bool
	Cleanup               bool
	Notification          bool
	Tail                  bool
	SkipTests             bool
	CacheArtifacts        bool
	EnableRPC             bool
	Force                 bool
	NoPrune               bool
	NoPruneChildren       bool
	AutoBuild             bool
	AutoSync              bool
	AutoDeploy            bool
	RenderOnly            bool
	AutoCreateConfig      bool
	AssumeYes             bool
	ProfileAutoActivation bool
	DryRun                bool
	SkipRender            bool
	SkipConfigDefaults    bool
	PropagateProfiles     bool
	// Add Skaffold-specific labels including runID, deployer labels, etc.
	// `CustomLabels` are still applied if this is false. Must only be used in
	// commands which don't deploy (e.g. `skaffold render`) since the runID
	// label isn't available.
	AddSkaffoldLabels    bool
	DetectMinikube       bool
	IterativeStatusCheck bool
	RPCPort              int
	RPCHTTPPort          int
	BuildConcurrency     int
	WatchPollInterval    int
	ConfigurationFile    string
	ConfigurationFilter  []string
	HydratedManifests    []string
	HydrationDir         string
	InventoryNamespace   string
	InventoryID          string
	InventoryName        string
	GlobalConfig         string
	EventLogFile         string
	RenderOutput         string
	User                 string
	CustomTag            string
	Namespace            string
	CacheFile            string
	Trigger              string
	KubeContext          string
	KubeConfig           string
	DigestSource         string
	Command              string
	// TODO(https://github.com/GoogleContainerTools/skaffold/issues/3668):
	// remove minikubeProfile from here and instead detect it by matching the
	// kubecontext API Server to minikube profiles
	MinikubeProfile    string
	RepoCacheDir       string
	CustomLabels       []string
	TargetImages       []string
	Profiles           []string
	InsecureRegistries []string
	MakePathsAbsolute  *bool
<<<<<<< HEAD
	PortForward        PortForwardOptions
	DefaultRepo        StringOrUndefined
	PushImages         BoolOrUndefined
	StatusCheck        BoolOrUndefined
	Muted              Muted
	WaitForDeletions   WaitForDeletions
	SyncRemoteCache    SyncRemoteCacheOption
=======
	// TODO(https://github.com/GoogleContainerTools/skaffold/issues/3668):
	// remove minikubeProfile from here and instead detect it by matching the
	// kubecontext API Server to minikube profiles
	MinikubeProfile   string
	RepoCacheDir      string
	SyncRemoteCache   SyncRemoteCacheOption
	WaitForDeletions  WaitForDeletions
	ForceLoadImages   bool
	WaitForConnection bool
>>>>>>> e7ab8c94
}

type RunMode string

var RunModes = struct {
	Build    RunMode
	Dev      RunMode
	Debug    RunMode
	Run      RunMode
	Deploy   RunMode
	Render   RunMode
	Delete   RunMode
	Diagnose RunMode
}{
	Build:    "build",
	Dev:      "dev",
	Debug:    "debug",
	Run:      "run",
	Deploy:   "deploy",
	Render:   "render",
	Delete:   "delete",
	Diagnose: "diagnose",
}

// Prune returns true iff the user did NOT specify the --no-prune flag,
// and the user did NOT specify the --cache-artifacts flag.
func (opts *SkaffoldOptions) Prune() bool {
	return !opts.NoPrune && !opts.CacheArtifacts
}

func (opts *SkaffoldOptions) Mode() RunMode {
	return RunMode(opts.Command)
}

func (opts *SkaffoldOptions) IsTargetImage(artifact *latestV2.Artifact) bool {
	if len(opts.TargetImages) == 0 {
		return true
	}

	for _, targetImage := range opts.TargetImages {
		if strings.Contains(artifact.ImageName, targetImage) {
			return true
		}
	}

	return false
}<|MERGE_RESOLUTION|>--- conflicted
+++ resolved
@@ -93,7 +93,6 @@
 	Profiles           []string
 	InsecureRegistries []string
 	MakePathsAbsolute  *bool
-<<<<<<< HEAD
 	PortForward        PortForwardOptions
 	DefaultRepo        StringOrUndefined
 	PushImages         BoolOrUndefined
@@ -101,17 +100,8 @@
 	Muted              Muted
 	WaitForDeletions   WaitForDeletions
 	SyncRemoteCache    SyncRemoteCacheOption
-=======
-	// TODO(https://github.com/GoogleContainerTools/skaffold/issues/3668):
-	// remove minikubeProfile from here and instead detect it by matching the
-	// kubecontext API Server to minikube profiles
-	MinikubeProfile   string
-	RepoCacheDir      string
-	SyncRemoteCache   SyncRemoteCacheOption
-	WaitForDeletions  WaitForDeletions
-	ForceLoadImages   bool
-	WaitForConnection bool
->>>>>>> e7ab8c94
+	ForceLoadImages    bool
+	WaitForConnection  bool
 }
 
 type RunMode string
