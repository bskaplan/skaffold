/*
Copyright 2020 The Skaffold Authors

Licensed under the Apache License, Version 2.0 (the "License");
you may not use this file except in compliance with the License.
You may obtain a copy of the License at

    http://www.apache.org/licenses/LICENSE-2.0

Unless required by applicable law or agreed to in writing, software
distributed under the License is distributed on an "AS IS" BASIS,
WITHOUT WARRANTIES OR CONDITIONS OF ANY KIND, either express or implied.
See the License for the specific language governing permissions and
limitations under the License.
*/

package cmd

import (
	"context"
	"io"
	"io/ioutil"
	"testing"

	"github.com/GoogleContainerTools/skaffold/pkg/skaffold/config"
	"github.com/GoogleContainerTools/skaffold/pkg/skaffold/graph"
	"github.com/GoogleContainerTools/skaffold/pkg/skaffold/runner"
<<<<<<< HEAD
	v2 "github.com/GoogleContainerTools/skaffold/pkg/skaffold/runner/runcontext/v2"
	latestV2 "github.com/GoogleContainerTools/skaffold/pkg/skaffold/schema/latest/v2"
=======
	"github.com/GoogleContainerTools/skaffold/pkg/skaffold/runner/runcontext"
	latestV1 "github.com/GoogleContainerTools/skaffold/pkg/skaffold/schema/latest/v1"
	"github.com/GoogleContainerTools/skaffold/pkg/skaffold/schema/util"
>>>>>>> 27271dfc
	"github.com/GoogleContainerTools/skaffold/testutil"
)

func TestNewCmdRun(t *testing.T) {
	testutil.Run(t, "", func(t *testutil.T) {
		t.NewTempDir().Chdir()
		t.Override(&opts, config.SkaffoldOptions{})

		cmd := NewCmdRun()
		cmd.SilenceUsage = true
		cmd.Execute()

		t.CheckDeepEqual(false, opts.Tail)
		t.CheckDeepEqual(false, opts.Force)
		t.CheckDeepEqual(false, opts.EnableRPC)
	})
}

type mockRunRunner struct {
	runner.Runner
	testRan            bool
	deployRan          bool
	artifactImageNames []string
}

func (r *mockRunRunner) Build(_ context.Context, _ io.Writer, artifacts []*latestV2.Artifact) ([]graph.Artifact, error) {
	var result []graph.Artifact
	for _, artifact := range artifacts {
		imageName := artifact.ImageName
		r.artifactImageNames = append(r.artifactImageNames, imageName)
		result = append(result, graph.Artifact{
			ImageName: imageName,
		})
	}

	return result, nil
}

func (r *mockRunRunner) Test(context.Context, io.Writer, []graph.Artifact) error {
	r.testRan = true
	return nil
}

func (r *mockRunRunner) DeployAndLog(context.Context, io.Writer, []graph.Artifact) error {
	r.deployRan = true
	return nil
}

func TestDoRun(t *testing.T) {
	tests := []struct {
		description string
		skipTests   bool
	}{
		{
			description: "Run with skip tests set to true",
			skipTests:   true,
		},
		{
			description: "Run with skip tests set to false",
			skipTests:   false,
		},
	}
	for _, test := range tests {
		testutil.Run(t, "", func(t *testutil.T) {
			mockRunner := &mockRunRunner{}
<<<<<<< HEAD
			t.Override(&createRunner, func(io.Writer, config.SkaffoldOptions) (runner.Runner, []*latestV2.SkaffoldConfig, *v2.RunContext, error) {
				return mockRunner, []*latestV2.SkaffoldConfig{{
					Pipeline: latestV2.Pipeline{
						Build: latestV2.BuildConfig{
							Artifacts: []*latestV2.Artifact{
								{ImageName: "first"},
								{ImageName: "second-test"},
								{ImageName: "test"},
								{ImageName: "aaabbbccc"},
=======
			t.Override(&createRunner, func(io.Writer, config.SkaffoldOptions) (runner.Runner, []util.VersionedConfig, *runcontext.RunContext, error) {
				return mockRunner, []util.VersionedConfig{
					&latestV1.SkaffoldConfig{
						Pipeline: latestV1.Pipeline{
							Build: latestV1.BuildConfig{
								Artifacts: []*latestV1.Artifact{
									{ImageName: "first"},
									{ImageName: "second-test"},
									{ImageName: "test"},
									{ImageName: "aaabbbccc"},
								},
>>>>>>> 27271dfc
							},
						},
					},
				}, nil, nil
			})
			t.Override(&opts, config.SkaffoldOptions{
				TargetImages: []string{"test"},
				SkipTests:    test.skipTests,
			})

			err := doRun(context.Background(), ioutil.Discard)
			t.CheckNoError(err)
			t.CheckDeepEqual(test.skipTests, !mockRunner.testRan)
			t.CheckDeepEqual([]string{"second-test", "test"}, mockRunner.artifactImageNames)
		})
	}
}<|MERGE_RESOLUTION|>--- conflicted
+++ resolved
@@ -25,14 +25,9 @@
 	"github.com/GoogleContainerTools/skaffold/pkg/skaffold/config"
 	"github.com/GoogleContainerTools/skaffold/pkg/skaffold/graph"
 	"github.com/GoogleContainerTools/skaffold/pkg/skaffold/runner"
-<<<<<<< HEAD
 	v2 "github.com/GoogleContainerTools/skaffold/pkg/skaffold/runner/runcontext/v2"
 	latestV2 "github.com/GoogleContainerTools/skaffold/pkg/skaffold/schema/latest/v2"
-=======
-	"github.com/GoogleContainerTools/skaffold/pkg/skaffold/runner/runcontext"
-	latestV1 "github.com/GoogleContainerTools/skaffold/pkg/skaffold/schema/latest/v1"
 	"github.com/GoogleContainerTools/skaffold/pkg/skaffold/schema/util"
->>>>>>> 27271dfc
 	"github.com/GoogleContainerTools/skaffold/testutil"
 )
 
@@ -98,33 +93,20 @@
 	for _, test := range tests {
 		testutil.Run(t, "", func(t *testutil.T) {
 			mockRunner := &mockRunRunner{}
-<<<<<<< HEAD
-			t.Override(&createRunner, func(io.Writer, config.SkaffoldOptions) (runner.Runner, []*latestV2.SkaffoldConfig, *v2.RunContext, error) {
-				return mockRunner, []*latestV2.SkaffoldConfig{{
-					Pipeline: latestV2.Pipeline{
-						Build: latestV2.BuildConfig{
-							Artifacts: []*latestV2.Artifact{
-								{ImageName: "first"},
-								{ImageName: "second-test"},
-								{ImageName: "test"},
-								{ImageName: "aaabbbccc"},
-=======
-			t.Override(&createRunner, func(io.Writer, config.SkaffoldOptions) (runner.Runner, []util.VersionedConfig, *runcontext.RunContext, error) {
+			t.Override(&createRunner, func(io.Writer, config.SkaffoldOptions) (runner.Runner, []util.VersionedConfig, *v2.RunContext, error) {
 				return mockRunner, []util.VersionedConfig{
-					&latestV1.SkaffoldConfig{
-						Pipeline: latestV1.Pipeline{
-							Build: latestV1.BuildConfig{
-								Artifacts: []*latestV1.Artifact{
+					&latestV2.SkaffoldConfig{
+						Pipeline: latestV2.Pipeline{
+							Build: latestV2.BuildConfig{
+								Artifacts: []*latestV2.Artifact{
 									{ImageName: "first"},
 									{ImageName: "second-test"},
 									{ImageName: "test"},
 									{ImageName: "aaabbbccc"},
 								},
->>>>>>> 27271dfc
 							},
 						},
-					},
-				}, nil, nil
+					}}, nil, nil
 			})
 			t.Override(&opts, config.SkaffoldOptions{
 				TargetImages: []string{"test"},
