--- conflicted
+++ resolved
@@ -25,12 +25,8 @@
 	"github.com/spf13/cobra"
 
 	"github.com/GoogleContainerTools/skaffold/pkg/skaffold/runner"
-<<<<<<< HEAD
 	latestV2 "github.com/GoogleContainerTools/skaffold/pkg/skaffold/schema/latest/v2"
-=======
-	latestV1 "github.com/GoogleContainerTools/skaffold/pkg/skaffold/schema/latest/v1"
 	"github.com/GoogleContainerTools/skaffold/pkg/skaffold/schema/util"
->>>>>>> 27271dfc
 )
 
 // for testing
@@ -65,17 +61,12 @@
 		case <-ctx.Done():
 			return nil
 		default:
-<<<<<<< HEAD
-			err := withRunner(ctx, out, func(r runner.Runner, configs []*latestV2.SkaffoldConfig) error {
-				var artifacts []*latestV2.Artifact
-=======
 			// Note: The latestV1.SkaffoldConfig is used for both latestV1 schema and latestV2 schema because
 			// the latestV1 and latestV2 use the same Build struct. Ideally they should be separated.
 			err := withRunner(ctx, out, func(r runner.Runner, configs []util.VersionedConfig) error {
-				var artifacts []*latestV1.Artifact
->>>>>>> 27271dfc
+				var artifacts []*latestV2.Artifact
 				for _, cfg := range configs {
-					artifacts = append(artifacts, cfg.(*latestV1.SkaffoldConfig).Build.Artifacts...)
+					artifacts = append(artifacts, cfg.(*latestV2.SkaffoldConfig).Build.Artifacts...)
 				}
 				err := r.Dev(ctx, out, artifacts)
 
