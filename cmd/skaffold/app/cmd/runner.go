--- conflicted
+++ resolved
@@ -70,11 +70,7 @@
 	}
 	instrumentation.Init(v2Configs, opts.User)
 	hooks.SetupStaticEnvOptions(runCtx)
-<<<<<<< HEAD
-	runner, err := v2.NewForConfig(runCtx)
-=======
-	runner, err := v1.NewForConfig(ctx, runCtx)
->>>>>>> e7ab8c94
+	runner, err := v2.NewForConfig(ctx, runCtx)
 	if err != nil {
 		event.InititializationFailed(err)
 		return nil, nil, nil, fmt.Errorf("creating runner: %w", err)
