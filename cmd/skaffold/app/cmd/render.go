--- conflicted
+++ resolved
@@ -30,15 +30,8 @@
 )
 
 var (
-<<<<<<< HEAD
-	showBuild                 bool
-	renderFromBuildOutputFile flags.BuildOutputFileFlag
-	offline                   bool
-=======
-	showBuild        bool
-	renderOutputPath string
-	offline          bool
->>>>>>> 22cfab75
+	showBuild bool
+	offline   bool
 )
 
 // NewCmdRender describes the CLI command to build artifacts render Kubernetes manifests.
